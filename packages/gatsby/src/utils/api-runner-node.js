--- conflicted
+++ resolved
@@ -232,32 +232,20 @@
   return null
 }
 
-<<<<<<< HEAD
 let apisRunningEventLocks = 0
-let apisRunningById = new Map()
-let apisRunningByTraceId = new Map()
-let waitingForCasacadeToFinish = []
-
-const maybeEmitEmptyQueueEvent = () => {
-  if (apisRunningById.size === 0 && apisRunningEventLocks === 0) {
-    emitter.emit(`API_RUNNING_QUEUE_EMPTY`)
-  }
-}
-
-module.exports = async (api, args = {}, { pluginSource, activity } = {}) =>
-  new Promise(resolve => {
-    const { parentSpan } = args
-    const apiSpanArgs = parentSpan ? { childOf: parentSpan } : {}
-    const apiSpan = tracer.startSpan(`run-api`, apiSpanArgs)
-=======
 let apiRunnersActive = 0
 let apisRunningByTraceId = new Map()
 let waitingForCasacadeToFinish = []
 
+const maybeEmitEmptyQueueEvent = () => {
+  if (apiRunnersActive === 0 && apisRunningEventLocks === 0) {
+    emitter.emit(`API_RUNNING_QUEUE_EMPTY`)
+  }
+}
+
 module.exports = async (api, args = {}, { pluginSource, activity } = {}) => {
   let resolve
   let promise = new Promise(res => (resolve = res)) // This is guaranteed to assign to `resolve` in sync
->>>>>>> 238b9fc4
 
   const { parentSpan, traceId, traceTags, waitForCascadingActions } = args
 
@@ -341,14 +329,8 @@
   const currentCount = apisRunningByTraceId.get(apiRunInstance.traceId)
   apisRunningByTraceId.set(apiRunInstance.traceId, currentCount - 1)
 
-<<<<<<< HEAD
-      maybeEmitEmptyQueueEvent()
-=======
   --apiRunnersActive
-  if (apiRunnersActive === 0) {
-    emitter.emit(`API_RUNNING_QUEUE_EMPTY`)
-  }
->>>>>>> 238b9fc4
+  maybeEmitEmptyQueueEvent()
 
   // Filter empty results
   apiRunInstance.results = results.filter(result => !_.isEmpty(result))
@@ -389,28 +371,6 @@
     decorateEvent(`BUILD_PANIC`, {
       pluginName: `${plugin.name}@${plugin.version}`,
     })
-<<<<<<< HEAD
-  })
-
-/**
- * Will execute callback and prevent emitting `API_RUNNING_QUEUE_EMPTY` event
- * until passed function is completed
- * @param {Function} callback
- */
-module.exports.transaction = async callback => {
-  apisRunningEventLocks++
-
-  const ret = await callback()
-
-  apisRunningEventLocks--
-
-  // This will emit API_RUNNING_QUEUE_EMPTY event even if we didn't
-  // run any APIs inside callback. Not ideal, but in most cases transaction
-  // will run at least one API, so event won't be false positive.
-  maybeEmitEmptyQueueEvent()
-
-  return ret
-=======
 
     let localReporter = getLocalReporter(activity, reporter)
 
@@ -426,5 +386,24 @@
 
     return null
   })
->>>>>>> 238b9fc4
+}
+
+/**
+ * Will execute callback and prevent emitting `API_RUNNING_QUEUE_EMPTY` event
+ * until passed function is completed
+ * @param {Function} callback
+ */
+module.exports.transaction = async callback => {
+  apisRunningEventLocks++
+
+  const ret = await callback()
+
+  apisRunningEventLocks--
+
+  // This will emit API_RUNNING_QUEUE_EMPTY event even if we didn't
+  // run any APIs inside callback. Not ideal, but in most cases transaction
+  // will run at least one API, so event won't be false positive.
+  maybeEmitEmptyQueueEvent()
+
+  return ret
 }