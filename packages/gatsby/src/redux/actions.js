--- conflicted
+++ resolved
@@ -335,7 +335,6 @@
  * deleteNodes([`node1`, `node2`])
  */
 actions.deleteNodes = (nodes: any[], plugin: Plugin) => {
-<<<<<<< HEAD
   console.log(
     `The "deleteNodes" is now deprecated and will be removed in Gatsby v3. Please use "deleteNode" instead`
   )
@@ -344,20 +343,6 @@
   }
 
   return {
-=======
-  // Also delete any nodes transformed from these.
-  const descendantNodes = _.flatten(
-    nodes.map(n => findChildrenRecursively(getNode(n).children))
-  )
-  let deleteDescendantsActions
-  if (descendantNodes.length > 0) {
-    deleteDescendantsActions = descendantNodes.map(n =>
-      actions.deleteNode(n, getNode(n), plugin)
-    )
-  }
-
-  const deleteNodesAction = {
->>>>>>> f7ed4a13
     type: `DELETE_NODES`,
     plugin,
     payload: nodes,
