// @flow
const {
  GraphQLObjectType,
  GraphQLBoolean,
  GraphQLString,
  GraphQLFloat,
  GraphQLInt,
  GraphQLList,
  GraphQLUnionType,
} = require(`graphql`)
const _ = require(`lodash`)
const invariant = require(`invariant`)
const { oneLine } = require(`common-tags`)

const { store, getNode, getNodes } = require(`../redux`)
const { createPageDependency } = require(`../redux/actions/add-page-dependency`)
const createTypeName = require(`./create-type-name`)
const createKey = require(`./create-key`)
const {
  extractFieldExamples,
  isEmptyObjectOrArray,
} = require(`./data-tree-utils`)
const DateType = require(`./types/type-date`)
const FileType = require(`./types/type-file`)

import type { GraphQLOutputType } from "graphql"
import type {
  GraphQLFieldConfig,
  GraphQLFieldConfigMap,
} from "graphql/type/definition"

export type ProcessedNodeType = {
  name: string,
  nodes: any[],
  node: GraphQLFieldConfig<*, *>,
  fieldsFromPlugins: any,
  nodeObjectType: GraphQLOutputType,
}

function inferGraphQLType({
  exampleValue,
  selector,
  nodes,
  types,
  ...otherArgs
}): ?GraphQLFieldConfig<*, *> {
  if (exampleValue == null || isEmptyObjectOrArray(exampleValue)) return null
  let fieldName = selector.split(`.`).pop()

  // Check this before checking for array as FileType has
  // builtin support for inferring array of files and inferred
  // array type will have faster resolver than resolving array
  // of files separately.
  if (FileType.shouldInfer(nodes, selector, exampleValue)) {
    return _.isArray(exampleValue) ? FileType.getListType() : FileType.getType()
  }

  if (Array.isArray(exampleValue)) {
    exampleValue = exampleValue[0]

    if (exampleValue == null) return null

    let inferredType = inferGraphQLType({
      ...otherArgs,
      exampleValue,
      selector,
      nodes,
      types,
    })
    invariant(
      inferredType,
      `Could not infer graphQL type for value: ${exampleValue}`
    )

    const { type, args = null, resolve = null } = inferredType

    const listType = { type: new GraphQLList(type), args }

    if (resolve) {
      // If inferredType has resolve function wrap it with Array.map
      listType.resolve = (object, args, context, resolveInfo) => {
        const fieldValue = object[fieldName]
        if (!fieldValue) {
          return null
        }

        // Field resolver expects first parameter to be plain object
        // containing key with name of field we want to resolve.
        return fieldValue.map(value =>
          resolve({ [fieldName]: value }, args, context, resolveInfo)
        )
      }
    }

    return listType
  }

  if (DateType.shouldInfer(exampleValue)) {
    return DateType.getType()
  }

  switch (typeof exampleValue) {
    case `boolean`:
      return { type: GraphQLBoolean }
    case `string`:
      return { type: GraphQLString }
    case `object`:
      return {
        type: new GraphQLObjectType({
          name: createTypeName(fieldName),
          fields: inferObjectStructureFromNodes({
            ...otherArgs,
            exampleValue,
            selector,
            nodes,
            types,
          }),
        }),
      }
    case `number`:
      return _.isInteger(exampleValue)
        ? { type: GraphQLInt }
        : { type: GraphQLFloat }
    default:
      return null
  }
}

function inferFromMapping(
  value,
  mapping,
  fieldSelector,
  types
): ?GraphQLFieldConfig<*, *> {
  const matchedTypes = types.filter(
    type => type.name === mapping[fieldSelector]
  )
  if (_.isEmpty(matchedTypes)) {
    console.log(`Couldn't find a matching node type for "${fieldSelector}"`)
    return null
  }

  const findNode = (fieldValue, path) => {
    const linkedType = mapping[fieldSelector]
    const linkedNode = _.find(
      getNodes(),
      n => n.internal.type === linkedType && n.id === fieldValue
    )
    if (linkedNode) {
      createPageDependency({ path, nodeId: linkedNode.id })
      return linkedNode
    }
    return null
  }

  if (_.isArray(value)) {
    return {
      type: new GraphQLList(matchedTypes[0].nodeObjectType),
      resolve: (node, a, b, { fieldName }) => {
        const fieldValue = node[fieldName]

        if (fieldValue) {
          return fieldValue.map(value => findNode(value, b.path))
        } else {
          return null
        }
      },
    }
  }

  return {
    type: matchedTypes[0].nodeObjectType,
    resolve: (node, a, b, { fieldName }) => {
      const fieldValue = node[fieldName]

      if (fieldValue) {
        return findNode(fieldValue, b.path)
      } else {
        return null
      }
    },
  }
}

export function findLinkedNode(value, linkedField, path) {
  let linkedNode
  // If the field doesn't link to the id, use that for searching.
  if (linkedField) {
    linkedNode = getNodes().find(n => n[linkedField] === value)
    // Else the field is linking to the node's id, the default.
  } else {
    linkedNode = getNode(value)
  }

  if (linkedNode) {
    if (path) createPageDependency({ path, nodeId: linkedNode.id })
    return linkedNode
  }
  return null
}

function inferFromFieldName(value, selector, types): GraphQLFieldConfig<*, *> {
  let isArray = false
  if (_.isArray(value)) {
    isArray = true
    // Reduce values to nodes with unique types.
    value = _.uniqBy(value, v => getNode(v).internal.type)
  }

  const key = selector.split(`.`).pop()
  const [, , linkedField] = key.split(`___`)

  const validateLinkedNode = linkedNode => {
    invariant(
      linkedNode,
      oneLine`
        Encountered an error trying to infer a GraphQL type for: "${selector}".
        There is no corresponding node with the ${linkedField || `id`}
        field matching: "${value}"
      `
    )
  }
  const validateField = (linkedNode, field) => {
    invariant(
      field,
      oneLine`
        Encountered an error trying to infer a GraphQL type for: "${selector}".
        There is no corresponding GraphQL type "${
          linkedNode.internal.type
        }" available
        to link to this node.
      `
    )
  }

  const findNodeType = node =>
    types.find(type => type.name === node.internal.type)

  if (isArray) {
    const linkedNodes = value.map(v => findLinkedNode(v))
    linkedNodes.forEach(node => validateLinkedNode(node))
    const fields = linkedNodes.map(node => findNodeType(node))
    fields.forEach((field, i) => validateField(linkedNodes[i], field))

    let type
    // If there's more than one type, we'll create a union type.
    if (fields.length > 1) {
      type = new GraphQLUnionType({
<<<<<<< HEAD
        name: `Union_${key}_${fields.map(f => f.name).sort().join(`__`)}`,
=======
        name: `Union_${key}_${fields
          .map(f => f.name)
          .sort()
          .join(`__`)}`,
>>>>>>> 0649a0e8
        description: `Union interface for the field "${key}" for types [${fields
          .map(f => f.name)
          .sort()
          .join(`, `)}]`,
        types: fields.map(f => f.nodeObjectType),
        resolveType: data =>
          fields.find(f => f.name == data.internal.type).nodeObjectType,
      })
    } else {
      type = fields[0].nodeObjectType
    }

    return {
      type: new GraphQLList(type),
      resolve: (node, a, b = {}) => {
        let fieldValue = node[key]
        if (fieldValue) {
          return fieldValue.map(value =>
            findLinkedNode(value, linkedField, b.path)
          )
        } else {
          return null
        }
      },
    }
  }

  const linkedNode = findLinkedNode(value, linkedField)
  validateLinkedNode(linkedNode)
  const field = findNodeType(linkedNode)
  validateField(linkedNode, field)
  return {
    type: field.nodeObjectType,
    resolve: (node, a, b = {}) => {
      let fieldValue = node[key]
      if (fieldValue) {
        const result = findLinkedNode(fieldValue, linkedField, b.path)
        return result
      } else {
        return null
      }
    },
  }
}

type inferTypeOptions = {
  nodes: Object[],
  types: ProcessedNodeType[],
  selector?: string,
  exampleValue?: Object,
}

const EXCLUDE_KEYS = {
  id: 1,
  parent: 1,
  children: 1,
}

// Call this for the top level node + recursively for each sub-object.
// E.g. This gets called for Markdown and then for its frontmatter subobject.
export function inferObjectStructureFromNodes({
  nodes,
  types,
  selector,
  exampleValue = extractFieldExamples(nodes),
}: inferTypeOptions): GraphQLFieldConfigMap<*, *> {
  const config = store.getState().config
  const isRoot = !selector
  const mapping = config && config.mapping

  // Ensure nodes have internal key with object.
  nodes = nodes.map(n => (n.internal ? n : { ...n, internal: {} }))

  const inferredFields = {}
  _.each(exampleValue, (value, key) => {
    // Remove fields common to the top-level of all nodes.  We add these
    // elsewhere so don't need to infer their type.
    if (isRoot && EXCLUDE_KEYS[key]) return

    // Several checks to see if a field is pointing to custom type
    // before we try automatic inference.
    const nextSelector = selector ? `${selector}.${key}` : key
    const fieldSelector = `${nodes[0].internal.type}.${nextSelector}`

    let fieldName = key
    let inferredField

    // First check for manual field => type mappings in the site's
    // gatsby-config.js
    if (mapping && _.includes(Object.keys(mapping), fieldSelector)) {
      inferredField = inferFromMapping(value, mapping, fieldSelector, types)

      // Second if the field has a suffix of ___node. We use then the value
      // (a node id) to find the node and use that node's type as the field
    } else if (_.includes(key, `___NODE`)) {
      ;[fieldName] = key.split(`___`)
      inferredField = inferFromFieldName(value, nextSelector, types)
    }

    // Finally our automatic inference of field value type.
    if (!inferredField) {
      inferredField = inferGraphQLType({
        nodes,
        types,
        exampleValue: value,
        selector: nextSelector,
      })
    }

    if (!inferredField) return

    // Replace unsupported values
    inferredFields[createKey(fieldName)] = inferredField
  })

  return inferredFields
}<|MERGE_RESOLUTION|>--- conflicted
+++ resolved
@@ -246,14 +246,10 @@
     // If there's more than one type, we'll create a union type.
     if (fields.length > 1) {
       type = new GraphQLUnionType({
-<<<<<<< HEAD
-        name: `Union_${key}_${fields.map(f => f.name).sort().join(`__`)}`,
-=======
         name: `Union_${key}_${fields
           .map(f => f.name)
           .sort()
           .join(`__`)}`,
->>>>>>> 0649a0e8
         description: `Union interface for the field "${key}" for types [${fields
           .map(f => f.name)
           .sort()
