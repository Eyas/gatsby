- title: ReactJS
  main_url: "https://reactjs.org/"
  url: "https://reactjs.org/"
  source_url: "https://github.com/reactjs/reactjs.org"
  featured: true
  categories:
    - Web Development
    - Featured
- title: Flamingo
  main_url: https://www.shopflamingo.com/
  url: https://www.shopflamingo.com/
  description: >
    Online shop for women's body care and hair removal products.
  categories:
    - eCommerce
    - Beauty
    - Featured
  featured: true
- title: Airbnb Engineering & Data Science
  description: >
    Creative engineers and data scientists building a world where you can belong
    anywhere
  main_url: "https://airbnb.io/"
  url: "https://airbnb.io/"
  categories:
    - Blog
    - Gallery
    - Featured
  featured: true
- title: Impossible Foods
  main_url: "https://impossiblefoods.com/"
  url: "https://impossiblefoods.com/"
  categories:
    - Food
    - Featured
  featured: true
- title: Braun
  description: >
    Braun offers high performance hair removal and hair care products, including dryers, straighteners, shavers, and more.
  main_url: "https://ca.braun.com/en-ca"
  url: "https://ca.braun.com/en-ca"
  categories:
    - eCommerce
    - Featured
  featured: true
- title: NYC Pride 2019 | WorldPride NYC | Stonewall50
  main_url: "https://2019-worldpride-stonewall50.nycpride.org/"
  url: "https://2019-worldpride-stonewall50.nycpride.org/"
  featured: true
  description: >-
    Join us in 2019 for NYC Pride, as we welcome WorldPride and mark the 50th
    Anniversary of the Stonewall Uprising and a half-century of LGBTQ+
    liberation.
  categories:
    - Education
    - Marketing
    - Nonprofit
    - Featured
  built_by: Canvas United
  built_by_url: "https://www.canvasunited.com/"
- title: The State of European Tech
  main_url: "https://2017.stateofeuropeantech.com/"
  url: "https://2017.stateofeuropeantech.com/"
  featured: true
  categories:
    - Technology
    - Featured
  built_by: Studio Lovelock
  built_by_url: "http://www.studiolovelock.com/"
- title: Hopper
  main_url: "https://www.hopper.com/"
  url: "https://www.hopper.com/"
  built_by: Narative
  built_by_url: "https://www.narative.co/"
  featured: true
  categories:
    - Technology
    - App
    - Featured
- title: GM Capital One
  description: |
    Introducing the new online experience for your GM Rewards Credit Card
  main_url: "https://gm.capitalone.com/"
  url: "https://gm.capitalone.com/"
  categories:
    - Credit Card
    - Featured
  featured: true
- title: Life Without Barriers | Foster Care
  main_url: "https://www.lwb.org.au/foster-care"
  url: "https://www.lwb.org.au/foster-care"
  featured: true
  description: >-
    We are urgently seeking foster carers all across Australia. Can you open
    your heart and your home to a child in need? There are different types of
    foster care that can suit you. We offer training and 24/7 support.
  categories:
    - Nonprofit
    - Education
    - Documentation
    - Marketing
    - Featured
  built_by: LWB Digital Team
  built_by_url: "https://twitter.com/LWBAustralia"
- title: Figma
  main_url: "https://www.figma.com/"
  url: "https://www.figma.com/"
  featured: true
  categories:
    - Marketing
    - Design
    - Featured
  built_by: Corey Ward
  built_by_url: "http://www.coreyward.me/"
- title: Bejamas - JAM Experts for hire
  main_url: "https://bejamas.io/"
  url: "https://bejamas.io/"
  featured: true
  description: >-
    We help agencies and companies with JAMStack tools. This includes web
    development using Static Site Generators, Headless CMS, CI / CD and CDN
    setup.
  categories:
    - Technology
    - Web Development
    - Agency
    - Marketing
    - Featured
  built_by: Bejamas
  built_by_url: "https://bejamas.io/"
- title: The State of JavaScript
  description: >
    Data from over 20,000 developers, asking them questions on topics ranging
    from frontend frameworks and state management, to build tools and testing
    libraries.
  main_url: "https://stateofjs.com/"
  url: "https://stateofjs.com/"
  source_url: "https://github.com/StateOfJS/StateOfJS"
  categories:
    - Data
    - JavaScript
    - Featured
  built_by: StateOfJS
  built_by_url: "https://github.com/StateOfJS/StateOfJS/graphs/contributors"
  featured: true
- title: DesignSystems.com
  main_url: "https://www.designsystems.com/"
  url: "https://www.designsystems.com/"
  description: |
    A resource for learning, creating and evangelizing design systems.
  categories:
    - Design
    - Blog
    - Technology
    - Featured
  built_by: Corey Ward
  built_by_url: "http://www.coreyward.me/"
  featured: true
- title: Timely
  main_url: "https://timelyapp.com/"
  url: "https://timelyapp.com/"
  description: |
    Fully automatic time tracking. For those who trade in time.
  categories:
    - Productivity
    - Featured
  built_by: Timm Stokke
  built_by_url: "https://timm.stokke.me"
  featured: true
- title: Snap Kit
  main_url: "https://kit.snapchat.com/"
  url: "https://kit.snapchat.com/"
  description: >
    Snap Kit lets developers integrate some of Snapchat’s best features across
    platforms.
  categories:
    - Technology
    - Documentation
    - Featured
  featured: true
- title: SendGrid
  main_url: "https://sendgrid.com/docs/"
  url: "https://sendgrid.com/docs/"
  description: >
    SendGrid delivers your transactional and marketing emails through the
    world's largest cloud-based email delivery platform.
  categories:
    - API
    - Technology
    - Documentation
    - Featured
  featured: true
- title: Kirsten Noelle
  main_url: "https://www.kirstennoelle.com/"
  url: "https://www.kirstennoelle.com/"
  featured: true
  description: >
    Digital portfolio for San Francisco Bay Area photographer Kirsten Noelle Wiemer.
  categories:
    - Photography
    - Portfolio
    - Featured
  built_by: Ryan Wiemer
  built_by_url: "https://www.ryanwiemer.com/"
- title: Cajun Bowfishing
  main_url: "https://cajunbowfishing.com/"
  url: "https://cajunbowfishing.com/"
  featured: false
  categories:
    - eCommerce
    - Sports
  built_by: Escalade Sports
  built_by_url: "https://www.escaladesports.com/"
- title: NEON
  main_url: "http://neonrated.com/"
  url: "http://neonrated.com/"
  featured: false
  categories:
    - Gallery
    - Cinema
- title: GraphCMS
  main_url: "https://graphcms.com/"
  url: "https://graphcms.com/"
  featured: false
  categories:
    - Marketing
    - Technology
- title: Bottender Docs
  main_url: "https://bottender.js.org/"
  url: "https://bottender.js.org/"
  source_url: "https://github.com/bottenderjs/bottenderjs.github.io"
  featured: false
  categories:
    - Documentation
    - Web Development
    - Open Source
- title: Ghost Documentation
  main_url: https://docs.ghost.org/
  url: https://docs.ghost.org/
  source_url: "https://github.com/tryghost/docs"
  featured: false
  description: >-
    Ghost is an open source, professional publishing platform built on a modern Node.js technology stack — designed for teams who need power, flexibility and performance.
  categories:
    - Publishing
    - Technology
    - Documentation
    - Open Source
  built_by: Ghost Foundation
  built_by_url: https://ghost.org/
- title: Nike - Just Do It
  main_url: "https://justdoit.nike.com/"
  url: "https://justdoit.nike.com/"
  featured: true
  categories:
    - eCommerce
    - Featured
- title: AirBnB Cereal
  main_url: "https://airbnb.design/cereal"
  url: "https://airbnb.design/cereal"
  featured: false
  categories:
    - Marketing
    - Design
- title: Cardiogram
  main_url: "https://cardiogr.am/"
  url: "https://cardiogr.am/"
  featured: false
  categories:
    - Marketing
    - Technology
- title: Hack Club
  main_url: "https://hackclub.com/"
  url: "https://hackclub.com/"
  source_url: "https://github.com/hackclub/site"
  featured: false
  categories:
    - Education
    - Web Development
- title: Matthias Jordan Portfolio
  main_url: "https://iammatthias.com/"
  url: "https://iammatthias.com/"
  source_url: "https://github.com/iammatthias/net"
  description: >-
    Photography portfolio and blog built using Contentful + Netlify + Gatsby V2.
  built_by: Matthias Jordan
  built_by_url: https://github.com/iammatthias
  featured: false
  categories:
    - Photography
    - Portfolio
- title: Investment Calculator
  main_url: "https://investmentcalculator.io/"
  url: "https://investmentcalculator.io/"
  featured: false
  categories:
    - Education
    - Finance
- title: CSS Grid Playground by MozillaDev
  main_url: "https://mozilladevelopers.github.io/playground/"
  url: "https://mozilladevelopers.github.io/playground/"
  source_url: "https://github.com/MozillaDevelopers/playground"
  featured: false
  categories:
    - Education
    - Web Development
- title: Piotr Fedorczyk Portfolio
  built_by: Piotr Fedorczyk
  built_by_url: "https://piotrf.pl"
  categories:
    - Portfolio
    - Web Development
  description: >-
    Portfolio of Piotr Fedorczyk, a digital product designer and full-stack developer specializing in shaping, designing and building news and tools for news.
  featured: false
  main_url: "https://piotrf.pl/"
  url: "https://piotrf.pl/"
- title: unrealcpp
  main_url: "https://unrealcpp.com/"
  url: "https://unrealcpp.com/"
  source_url: "https://github.com/Harrison1/unrealcpp-com"
  featured: false
  categories:
    - Blog
    - Web Development
- title: Andy Slezak
  main_url: "https://www.aslezak.com/"
  url: "https://www.aslezak.com/"
  source_url: "https://github.com/amslezak"
  featured: false
  categories:
    - Web Development
    - Portfolio
- title: Deliveroo.Design
  main_url: "https://www.deliveroo.design/"
  url: "https://www.deliveroo.design/"
  featured: false
  categories:
    - Food
    - Marketing
- title: Dona Rita
  main_url: "https://www.donarita.co.uk/"
  url: "https://www.donarita.co.uk/"
  source_url: "https://github.com/peduarte/dona-rita-website"
  featured: false
  categories:
    - Food
    - Marketing
- title: Fröhlich ∧ Frei
  main_url: "https://www.froehlichundfrei.de/"
  url: "https://www.froehlichundfrei.de/"
  featured: false
  categories:
    - Web Development
    - Blog
    - Open Source
- title: How to GraphQL
  main_url: "https://www.howtographql.com/"
  url: "https://www.howtographql.com/"
  source_url: "https://github.com/howtographql/howtographql"
  featured: false
  categories:
    - Documentation
    - Web Development
    - Open Source
- title: OnCallogy
  main_url: "https://www.oncallogy.com/"
  url: "https://www.oncallogy.com/"
  featured: false
  categories:
    - Marketing
    - Healthcare
- title: Ryan Wiemer's Portfolio
  main_url: "https://www.ryanwiemer.com/"
  url: "https://www.ryanwiemer.com/knw-photography/"
  source_url: "https://github.com/ryanwiemer/rw"
  featured: false
  description: >
    Digital portfolio for Oakland, CA based account manager Ryan Wiemer.
  categories:
    - Portfolio
    - Web Development
    - Design
  built_by: Ryan Wiemer
  built_by_url: "https://www.ryanwiemer.com/"
- title: Ventura Digitalagentur Köln
  main_url: "https://www.ventura-digital.de/"
  url: "https://www.ventura-digital.de/"
  featured: false
  built_by: Ventura Digitalagentur
  categories:
    - Agency
    - Marketing
    - Featured
- title: Azer Koçulu
  main_url: "http://azer.bike/"
  url: "http://azer.bike/photography"
  featured: false
  categories:
    - Portfolio
    - Photography
    - Web Development
- title: Damir.io
  main_url: "http://damir.io/"
  url: "http://damir.io/"
  source_url: "https://github.com/dvzrd/gatsby-sfiction"
  featured: false
  categories:
    - Fiction
- title: Digital Psychology
  main_url: "http://digitalpsychology.io/"
  url: "http://digitalpsychology.io/"
  source_url: "https://github.com/danistefanovic/digitalpsychology.io"
  featured: false
  categories:
    - Education
    - Library
- title: Théâtres Parisiens
  main_url: "http://theatres-parisiens.fr/"
  url: "http://theatres-parisiens.fr/"
  source_url: "https://github.com/phacks/theatres-parisiens"
  featured: false
  categories:
    - Education
    - Entertainment
# - title: William Owen UK Portfolio / Blog
#   main_url: "http://william-owen.co.uk/"
#   url: "http://william-owen.co.uk/"
#   featured: false
#   description: >-
#     Over 20 years experience delivering customer-facing websites, internet-based
#     solutions and creative visual design for a wide range of companies and
#     organisations.
#   categories:
#     - Portfolio
#     - Blog
#   built_by: William Owen
#   built_by_url: "https://twitter.com/twilowen"
- title: A4 纸网
  main_url: "http://www.a4z.cn/"
  url: "http://www.a4z.cn/price"
  source_url: "https://github.com/hiooyUI/hiooyui.github.io"
  featured: false
  categories:
    - eCommerce
- title: Steve Meredith's Portfolio
  main_url: "http://www.stevemeredith.com/"
  url: "http://www.stevemeredith.com/"
  featured: false
  categories:
    - Portfolio
- title: API Platform
  main_url: "https://api-platform.com/"
  url: "https://api-platform.com/"
  source_url: "https://github.com/api-platform/website"
  featured: false
  categories:
    - Documentation
    - Web Development
    - Open Source
    - Library
- title: Artivest
  main_url: "https://artivest.co/"
  url: "https://artivest.co/what-we-do/for-advisors-and-investors/"
  featured: false
  categories:
    - Marketing
    - Blog
    - Documentation
    - Finance
- title: The Audacious Project
  main_url: "https://audaciousproject.org/"
  url: "https://audaciousproject.org/"
  featured: false
  categories:
    - Nonprofit
- title: Dustin Schau's Blog
  main_url: "https://blog.dustinschau.com/"
  url: "https://blog.dustinschau.com/"
  source_url: "https://github.com/dschau/blog"
  featured: false
  categories:
    - Blog
    - Web Development
- title: iContract Blog
  main_url: "https://blog.icontract.co.uk/"
  url: "http://blog.icontract.co.uk/"
  featured: false
  categories:
    - Blog
- title: BRIIM
  main_url: "https://bri.im/"
  url: "https://bri.im/"
  featured: false
  description: >-
    BRIIM is a movement to enable JavaScript enthusiasts and web developers in
    machine learning. Learn about artificial intelligence and data science, two
    fields which are governed by machine learning, in JavaScript. Take it right
    to your browser with WebGL.
  categories:
    - Education
    - Web Development
    - Technology
- title: Caddy Smells Like Trees
  main_url: "https://caddysmellsliketrees.ru"
  url: "https://caddysmellsliketrees.ru/en"
  source_url: "https://github.com/podabed/caddysmellsliketrees.github.io"
  description: >-
    We play soul-searching songs for every day. They are merging in our forests
    in such a way that it is difficult to separate them from each other, and
    between them bellow bold deer poems.
  categories:
    - Music
    - Gallery
  built_by: Dmitrij Podabed, Alexander Nikitin
  built_by_url: https://podabed.org
  featured: false
- title: Calpa's Blog
  main_url: "https://calpa.me/"
  url: "https://calpa.me/"
  source_url: "https://github.com/calpa/blog"
  featured: false
  categories:
    - Blog
    - Web Development
- title: Chocolate Free
  main_url: "https://chocolate-free.com/"
  url: "https://chocolate-free.com/"
  source_url: "https://github.com/Khaledgarbaya/chocolate-free-website"
  featured: false
  description: "A full time foodie \U0001F60D a forever Parisian \"patisserie\" lover and \U0001F382 \U0001F369 \U0001F370 \U0001F36A explorer and finally an under construction #foodblogger #foodblog"
  categories:
    - Blog
    - Food
- title: Code Bushi
  main_url: "https://codebushi.com/"
  url: "https://codebushi.com/"
  featured: false
  description: >-
    Web development resources, trends, & techniques to elevate your coding
    journey.
  categories:
    - Web Development
    - Open Source
    - Blog
  built_by: Hunter Chang
  built_by_url: "https://hunterchang.com/"
- title: Daniel Hollcraft
  main_url: "https://danielhollcraft.com/"
  url: "https://danielhollcraft.com/"
  source_url: "https://github.com/danielbh/danielhollcraft.com"
  featured: false
  categories:
    - Web Development
    - Blog
    - Portfolio
- title: Darren Britton's Portfolio
  main_url: "https://darrenbritton.com/"
  url: "https://darrenbritton.com/"
  source_url: "https://github.com/darrenbritton/darrenbritton.github.io"
  featured: false
  categories:
    - Web Development
    - Portfolio
- title: Dave Lindberg Marketing & Design
  url: "https://davelindberg.com/"
  main_url: "https://davelindberg.com/"
  source_url: "https://github.com/Dave-Lindberg/dl-gatsby"
  featured: false
  description: >-
    My work revolves around solving problems for people in business, using
    integrated design and marketing strategies to improve sales, increase brand
    engagement, generate leads and achieve goals.
  categories:
    - Design
    - Featured
    - Marketing
    - SEO
    - Portfolio
- title: Design Systems Weekly
  main_url: "https://designsystems.email/"
  url: "https://designsystems.email/"
  featured: false
  categories:
    - Education
    - Web Development
- title: Dalbinaco's Website
  main_url: "https://dlbn.co/en/"
  url: "https://dlbn.co/en/"
  source_url: "https://github.com/dalbinaco/dlbn.co"
  featured: false
  categories:
    - Portfolio
    - Web Development
- title: mParticle's Documentation
  main_url: "https://docs.mparticle.com/"
  url: "https://docs.mparticle.com/"
  featured: false
  categories:
    - Web Development
    - Documentation
- title: Doopoll
  main_url: "https://doopoll.co/"
  url: "https://doopoll.co/"
  featured: false
  categories:
    - Marketing
    - Technology
- title: ERC dEX
  main_url: "https://ercdex.com/"
  url: "https://ercdex.com/aqueduct"
  featured: false
  categories:
    - Marketing
- title: Fabian Schultz' Portfolio
  main_url: "https://fabianschultz.com/"
  url: "https://fabianschultz.com/"
  source_url: "https://github.com/fabe/site"
  featured: false
  description: >-
    Hello, I’m Fabian — a product designer and developer based in Potsdam,
    Germany. I’ve been working both as a product designer and frontend developer
    for over 5 years now. I particularly enjoy working with companies that try
    to meet broad and unique user needs.
  categories:
    - Portfolio
    - Web Development
  built_by: Fabian Schultz
  built_by_url: "https://fabianschultz.com/"
- title: CalState House Manager
  description: >
    Home service membership that offers proactive and on-demand maintenance for
    homeowners
  main_url: "https://housemanager.calstate.aaa.com/"
  url: "https://housemanager.calstate.aaa.com/"
  categories:
    - Insurance
- title: The freeCodeCamp Guide
  main_url: "https://guide.freecodecamp.org/"
  url: "https://guide.freecodecamp.org/"
  source_url: "https://github.com/freeCodeCamp/guide"
  featured: false
  categories:
    - Web Development
    - Documentation
- title: High School Hackathons
  main_url: "https://hackathons.hackclub.com/"
  url: "https://hackathons.hackclub.com/"
  source_url: "https://github.com/hackclub/hackathons"
  featured: false
  categories:
    - Education
    - Web Development
- title: Hapticmedia
  main_url: "https://hapticmedia.fr/en/"
  url: "https://hapticmedia.fr/en/"
  featured: false
  categories:
    - Agency
- title: heml.io
  main_url: "https://heml.io/"
  url: "https://heml.io/"
  source_url: "https://github.com/SparkPost/heml.io"
  featured: false
  categories:
    - Documentation
    - Web Development
    - Open Source
- title: Juliette Pretot's Portfolio
  main_url: "https://juliette.sh/"
  url: "https://juliette.sh/"
  featured: false
  categories:
    - Web Development
    - Portfolio
    - Blog
- title: Kris Hedstrom's Portfolio
  main_url: "https://k-create.com/"
  url: "https://k-create.com/portfolio/"
  source_url: "https://github.com/kristofferh/kristoffer"
  featured: false
  description: >-
    Hey. I’m Kris. I’m an interactive designer / developer. I grew up in Umeå,
    in northern Sweden, but I now live in Brooklyn, NY. I am currently enjoying
    a hybrid Art Director + Lead Product Engineer role at a small startup called
    Nomad Health. Before that, I was a Product (Engineering) Manager at Tumblr.
    Before that, I worked at agencies. Before that, I was a baby. I like to
    design things, and then I like to build those things. I occasionally take on
    freelance projects. Feel free to get in touch if you have an interesting
    project that you want to collaborate on. Or if you just want to say hello,
    that’s cool too.
  categories:
    - Portfolio
  built_by: Kris Hedstrom
  built_by_url: "https://k-create.com/"
- title: knpw.rs
  main_url: "https://knpw.rs/"
  url: "https://knpw.rs/"
  source_url: "https://github.com/knpwrs/knpw.rs"
  featured: false
  categories:
    - Blog
    - Web Development
- title: Kostas Bariotis' Blog
  main_url: "https://kostasbariotis.com/"
  url: "https://kostasbariotis.com/"
  source_url: "https://github.com/kbariotis/kostasbariotis.com"
  featured: false
  categories:
    - Blog
    - Portfolio
    - Web Development
- title: LaserTime Clinic
  main_url: "https://lasertime.ru/"
  url: "https://lasertime.ru/"
  source_url: "https://github.com/oleglegun/lasertime"
  featured: false
  categories:
    - Marketing
- title: Jason Lengstorf
  main_url: "https://lengstorf.com"
  url: "https://lengstorf.com"
  source_url: "https://github.com/jlengstorf/lengstorf.com"
  featured: false
  categories:
    - Blog
  built_by: Jason Lengstorf
  built_by_url: "https://github.com/jlengstorf"
- title: Mannequin.io
  main_url: "https://mannequin.io/"
  url: "https://mannequin.io/"
  source_url: "https://github.com/LastCallMedia/Mannequin/tree/master/site"
  featured: false
  categories:
    - Open Source
    - Web Development
    - Documentation
- title: manu.ninja
  main_url: "https://manu.ninja/"
  url: "https://manu.ninja/"
  source_url: "https://github.com/Lorti/manu.ninja"
  featured: false
  description: >-
    manu.ninja is the personal blog of Manuel Wieser, where he talks about
    frontend development, games and digital art
  categories:
    - Blog
    - Technology
    - Web Development
- title: Fabric
  main_url: "https://meetfabric.com/"
  url: "https://meetfabric.com/"
  featured: false
  categories:
    - Marketing
    - Insurance
- title: Nexit
  main_url: "https://nexit.sk/"
  url: "https://nexit.sk/references"
  featured: false
  categories:
    - Web Development
- title: Nortcast
  main_url: "https://nortcast.com/"
  url: "https://nortcast.com/"
  featured: false
  categories:
    - Technology
    - Entertainment
    - Podcast
- title: Open FDA
  description: >
    Provides APIs and raw download access to a number of high-value, high
    priority and scalable structured datasets, including adverse events, drug
    product labeling, and recall enforcement reports.
  main_url: "https://open.fda.gov/"
  url: "https://open.fda.gov/"
  source_url: "https://github.com/FDA/open.fda.gov"
  featured: false
  categories:
    - Government
    - Open Source
    - Web Development
    - API
    - Data
- title: NYC Planning Labs (New York City Department of City Planning)
  main_url: "https://planninglabs.nyc/"
  url: "https://planninglabs.nyc/about/"
  source_url: "https://github.com/NYCPlanning/"
  featured: false
  description: >-
    We work with New York City's Urban Planners to deliver impactful, modern
    technology tools.
  categories:
    - Open Source
    - Government
- title: Pravdomil
  main_url: "https://pravdomil.com/"
  url: "https://pravdomil.com/"
  source_url: "https://github.com/pravdomil/pravdomil.com"
  featured: false
  description: >-
    I’ve been working both as a product designer and frontend developer for over
    5 years now. I particularly enjoy working with companies that try to meet
    broad and unique user needs.
  categories:
    - Portfolio
- title: Preston Richey Portfolio / Blog
  main_url: "https://prestonrichey.com/"
  url: "https://prestonrichey.com/"
  source_url: "https://github.com/prichey/prestonrichey.com"
  featured: false
  categories:
    - Web Development
    - Portfolio
    - Blog
- title: Landing page of Put.io
  main_url: "https://put.io/"
  url: "https://put.io/"
  featured: false
  categories:
    - eCommerce
    - Technology
- title: The Rick and Morty API
  main_url: "https://rickandmortyapi.com/"
  url: "https://rickandmortyapi.com/"
  built_by: Axel Fuhrmann
  built_by_url: "https://axelfuhrmann.com/"
  featured: false
  categories:
    - Web Development
    - Entertainment
    - Documentation
    - Open Source
    - API
- title: Santa Compañía Creativa
  main_url: "https://santacc.es/"
  url: "https://santacc.es/"
  source_url: "https://github.com/DesarrolloWebSantaCC/santacc-web"
  featured: false
  categories:
    - Agency
- title: Sean Coker's Blog
  main_url: "https://sean.is/"
  url: "https://sean.is/"
  featured: false
  categories:
    - Blog
    - Portfolio
    - Web Development
- title: Several Levels
  main_url: "https://severallevels.io/"
  url: "https://severallevels.io/"
  source_url: "https://github.com/Harrison1/several-levels"
  featured: false
  categories:
    - Agency
    - Web Development
- title: Simply
  main_url: "https://simply.co.za/"
  url: "https://simply.co.za/"
  featured: false
  categories:
    - Marketing
    - Insurance
- title: Storybook
  main_url: "https://storybook.js.org/"
  url: "https://storybook.js.org/"
  source_url: "https://github.com/storybooks/storybook"
  featured: false
  categories:
    - Web Development
    - Open Source
- title: Vibert Thio's Portfolio
  main_url: "https://vibertthio.com/portfolio/"
  url: "https://vibertthio.com/portfolio/projects/"
  source_url: "https://github.com/vibertthio/portfolio"
  featured: false
  categories:
    - Portfolio
    - Web Development
- title: VisitGemer
  main_url: "https://visitgemer.sk/"
  url: "https://visitgemer.sk/"
  featured: false
  categories:
    - Marketing
- title: Beach Hut Poole
  main_url: "https://www.beachhutpoole.co.uk/"
  url: "https://www.beachhutpoole.co.uk/"
  featured: false
  categories:
    - Travel
    - Marketing
- title: Bricolage.io
  main_url: "https://www.bricolage.io/"
  url: "https://www.bricolage.io/"
  source_url: "https://github.com/KyleAMathews/blog"
  featured: false
  categories:
    - Blog
- title: Charles Pinnix Website
  main_url: "https://www.charlespinnix.com/"
  url: "https://www.charlespinnix.com/"
  featured: false
  description: >-
    I’m a senior frontend engineer with 8 years of experience building websites
    and web applications. I’m interested in leading creative, multidisciplinary
    engineering teams. I’m a creative technologist, merging photography, art,
    and design into engineering and visa versa. I take a pragmatic,
    product-oriented approach to development, allowing me to see the big picture
    and ensuring quality products are completed on time. I have a passion for
    modern frontend JavaScript frameworks such as React and Vue, and I have
    substantial experience on the backend with an interest in Node and
    container based deployment with Docker and AWS.
  categories:
    - Portfolio
    - Web Development
- title: Charlie Harrington's Blog
  main_url: "https://www.charlieharrington.com/"
  url: "https://www.charlieharrington.com/"
  source_url: "https://github.com/whatrocks/blog"
  featured: false
  categories:
    - Blog
    - Web Development
    - Music
- title: Developer Ecosystem
  main_url: "https://www.developerecosystem.com/"
  url: "https://www.developerecosystem.com/"
  featured: false
  categories:
    - Blog
    - Web Development
- title: Gabriel Adorf's Portfolio
  main_url: "https://www.gabrieladorf.com/"
  url: "https://www.gabrieladorf.com/"
  source_url: "https://github.com/gabdorf/gabriel-adorf-portfolio"
  featured: false
  categories:
    - Portfolio
    - Web Development
- title: greglobinski.com
  main_url: "https://www.greglobinski.com/"
  url: "https://www.greglobinski.com/"
  source_url: "https://github.com/greglobinski/www.greglobinski.com"
  featured: false
  categories:
    - Portfolio
    - Web Development
- title: I am Putra
  main_url: "https://www.iamputra.com/"
  url: "https://www.iamputra.com/"
  featured: false
  categories:
    - Portfolio
    - Web Development
    - Blog
- title: In Sowerby Bridge
  main_url: "https://www.insowerbybridge.co.uk/"
  url: "https://www.insowerbybridge.co.uk/"
  featured: false
  categories:
    - Marketing
    - Government
- title: JavaScript Stuff
  main_url: "https://www.javascriptstuff.com/"
  url: "https://www.javascriptstuff.com/"
  featured: false
  categories:
    - Education
    - Web Development
    - Library
- title: Ledgy
  main_url: "https://www.ledgy.com/"
  url: "https://github.com/morloy/ledgy.com"
  featured: false
  categories:
    - Marketing
    - Finance
- title: Alec Lomas's Portfolio / Blog
  main_url: "https://www.lowmess.com/"
  url: "https://www.lowmess.com/"
  source_url: "https://github.com/lowmess/lowmess"
  featured: false
  categories:
    - Web Development
    - Blog
    - Portfolio
- title: Michele Mazzucco's Portfolio
  main_url: "https://www.michelemazzucco.it/"
  url: "https://www.michelemazzucco.it/"
  source_url: "https://github.com/michelemazzucco/michelemazzucco.it"
  featured: false
  categories:
    - Portfolio
- title: Orbit FM Podcasts
  main_url: "https://www.orbit.fm/"
  url: "https://www.orbit.fm/"
  source_url: "https://github.com/agarrharr/orbit.fm"
  featured: false
  categories:
    - Podcast
- title: Prosecco Springs
  main_url: "https://www.proseccosprings.com/"
  url: "https://www.proseccosprings.com/"
  featured: false
  categories:
    - Food
    - Blog
    - Marketing
- title: Verious
  main_url: "https://www.verious.io/"
  url: "https://www.verious.io/"
  source_url: "https://github.com/cpinnix/verious"
  featured: false
  categories:
    - Web Development
- title: Whittle School
  main_url: "https://www.whittleschool.org/en/"
  url: "https://www.whittleschool.org/en/"
  featured: false
  categories:
    - Education
- title: Yisela
  main_url: "https://www.yisela.com/"
  url: "https://www.yisela.com/tetris-against-trauma-gaming-as-therapy/"
  featured: false
  categories:
    - Blog
- title: YouFoundRon.com
  main_url: "https://www.youfoundron.com/"
  url: "https://www.youfoundron.com/"
  source_url: "https://github.com/rongierlach/yfr-dot-com"
  featured: false
  categories:
    - Portfolio
    - Web Development
    - Blog
- title: yerevancoder
  main_url: "https://yerevancoder.com/"
  url: "https://forum.yerevancoder.com/categories"
  source_url: "https://github.com/yerevancoder/yerevancoder.github.io"
  featured: false
  categories:
    - Blog
    - Web Development
- title: EaseCentral
  main_url: "https://www.easecentral.com/"
  url: "https://www.easecentral.com/"
  featured: false
  categories:
    - Marketing
    - Healthcare
- title: Policygenius
  main_url: "https://www.policygenius.com/"
  url: "https://www.policygenius.com/"
  featured: false
  categories:
    - Marketing
    - Healthcare
- title: Moteefe
  main_url: "http://www.moteefe.com/"
  url: "http://www.moteefe.com/"
  featured: false
  categories:
    - Marketing
    - Agency
    - Technology
- title: Athelas
  main_url: "http://www.athelas.com/"
  url: "http://www.athelas.com/"
  featured: false
  categories:
    - Marketing
    - Healthcare
- title: Pathwright
  main_url: "http://www.pathwright.com/"
  url: "http://www.pathwright.com/"
  featured: false
  categories:
    - Marketing
    - Education
- title: ClearBrain
  main_url: "https://clearbrain.com/"
  url: "https://clearbrain.com/"
  featured: false
  categories:
    - Marketing
    - Technology
- title: Lucid
  main_url: "https://www.golucid.co/"
  url: "https://www.golucid.co/"
  featured: false
  categories:
    - Marketing
    - Technology
- title: Bench
  main_url: "http://www.bench.co/"
  url: "http://www.bench.co/"
  featured: false
  categories:
    - Marketing
- title: Union Plus Credit Card
  main_url: "http://www.unionpluscard.com"
  url: "https://unionplus.capitalone.com/"
  featured: false
  categories:
    - Marketing
    - Finance
- title: Gin Lane
  main_url: "http://www.ginlane.com/"
  url: "https://www.ginlane.com/"
  featured: false
  categories:
    - Web Development
    - Agency
- title: Marmelab
  main_url: "https://marmelab.com/en/"
  url: "https://marmelab.com/en/"
  featured: false
  categories:
    - Web Development
    - Agency
- title: Fusion Media Group
  main_url: "http://thefmg.com/"
  url: "http://thefmg.com/"
  featured: false
  categories:
    - Entertainment
    - News
- title: Dovetail
  main_url: "https://dovetailapp.com/"
  url: "https://dovetailapp.com/"
  featured: false
  categories:
    - Marketing
    - Technology
- title: F1 Vision
  main_url: "https://www.f1vision.com/"
  url: "https://www.f1vision.com/"
  featured: false
  categories:
    - Marketing
    - Entertainment
    - Technology
    - eCommerce
- title: Yuuniworks Portfolio / Blog
  main_url: "https://www.yuuniworks.com/"
  url: "https://www.yuuniworks.com/"
  source_url: "https://github.com/junkboy0315/yuuni-web"
  featured: false
  categories:
    - Portfolio
    - Web Development
    - Blog
- title: The Bastion Bot
  main_url: "https://bastionbot.org/"
  url: "https://bastionbot.org/"
  source_url: "https://github.com/TheBastionBot/Bastion-Website"
  description: Give awesome perks to your Discord server!
  featured: false
  categories:
    - Open Source
    - Technology
    - Documentation
    - Bot
    - Community
  built_by: Sankarsan Kampa
  built_by_url: "https://sankarsankampa.com"
- title: Smakosh
  main_url: "https://smakosh.com/"
  url: "https://smakosh.com/"
  source_url: "https://github.com/smakosh/smakosh.com"
  featured: false
  categories:
    - Portfolio
    - Web Development
# - title: Philipp Czernitzki - Blog/Website
#   main_url: "http://philippczernitzki.me/"
#   url: "http://philippczernitzki.me/"
#   featured: false
#   categories:
#     - Portfolio
#     - Web Development
#     - Blog
- title: WebGazer
  main_url: "https://www.webgazer.io/"
  url: "https://www.webgazer.io/"
  featured: false
  categories:
    - Marketing
    - Web Development
    - Technology
- title: Joe Seifi's Blog
  main_url: "http://seifi.org/"
  url: "http://seifi.org/"
  featured: false
  categories:
    - Portfolio
    - Web Development
    - Blog

- title: LekoArts
  main_url: "https://www.lekoarts.de"
  url: "https://www.lekoarts.de"
  source_url: "https://github.com/LekoArts/portfolio"
  featured: false
  built_by: LekoArts
  built_by_url: "https://github.com/LekoArts"
  description: >-
    Hi, I'm Lennart — a self-taught and passionate graphic/web designer &
    frontend developer based in Darmstadt, Germany. I love it to realize complex
    projects in a creative manner and face new challenges. Since 6 years I do
    graphic design, my love for frontend development came up 3 years ago. I
    enjoy acquiring new skills and cementing this knowledge by writing blogposts
    and creating tutorials.
  categories:
    - Portfolio
    - Blog
    - Design
    - Web Development
    - Freelance
- title: 杨二小的博客
  main_url: "https://blog.yangerxiao.com/"
  url: "https://blog.yangerxiao.com/"
  source_url: "https://github.com/zerosoul/blog.yangerxiao.com"
  featured: false
  categories:
    - Blog
    - Portfolio
- title: MOTTO x MOTTO
  main_url: "https://mottox2.com"
  url: "https://mottox2.com"
  source_url: "https://github.com/mottox2/website"
  description: Web developer / UI Desinger in Tokyo Japan.
  featured: false
  categories:
    - Blog
    - Portfolio
  built_by: mottox2
  built_by_url: "https://mottox2.com"
- title: Pride of the Meadows
  main_url: "https://www.prideofthemeadows.com/"
  url: "https://www.prideofthemeadows.com/"
  featured: false
  categories:
    - eCommerce
    - Food
    - Blog
- title: Michael Uloth
  main_url: "https://www.michaeluloth.com"
  url: "https://www.michaeluloth.com"
  featured: false
  description: Michael Uloth is an opera singer and web developer based in Toronto.
  categories:
    - Portfolio
    - Music
    - Web Development
  built_by: Michael Uloth
  built_by_url: "https://www.michaeluloth.com"
- title: Spacetime
  main_url: "https://www.heyspacetime.com/"
  url: "https://www.heyspacetime.com/"
  featured: false
  description: >-
    Spacetime is a Dallas-based digital experience agency specializing in web,
    app, startup, and digital experience creation.
  categories:
    - Marketing
    - Portfolio
    - Agency
    - Featured
  built_by: Spacetime
  built_by_url: "https://www.heyspacetime.com/"
- title: Eric Jinks
  main_url: "https://ericjinks.com/"
  url: "https://ericjinks.com/"
  featured: false
  description: "Software engineer / web developer from the Gold Coast, Australia."
  categories:
    - Portfolio
    - Blog
    - Web Development
    - Technology
  built_by: Eric Jinks
  built_by_url: "https://ericjinks.com/"
- title: GaiAma - We are wildlife
  main_url: "https://www.gaiama.org/"
  url: "https://www.gaiama.org/"
  featured: false
  description: >-
    We founded the GaiAma conservation organization to protect wildlife in Perú
    and to create an example of a permaculture neighborhood, living
    symbiotically with the forest - because reforestation is just the beginning
  categories:
    - Nonprofit
    - Marketing
    - Blog
  source_url: "https://github.com/GaiAma/gaiama.org"
  built_by: GaiAma
  built_by_url: "https://www.gaiama.org/"
- title: Healthcare Logic
  main_url: "https://www.healthcarelogic.com/"
  url: "https://www.healthcarelogic.com/"
  featured: false
  description: >-
    Revolutionary technology that empowers clinical and managerial leaders to
    collaborate with clarity.
  categories:
    - Marketing
    - Healthcare
    - Technology
  built_by: Thrive
  built_by_url: "https://thriveweb.com.au/"
- title: Localgov.fyi
  main_url: "https://localgov.fyi/"
  url: "https://localgov.fyi/"
  featured: false
  description: Finding local government services made easier.
  categories:
    - Directory
    - Government
    - Technology
  source_url: "https://github.com/WeOpenly/localgov.fyi"
  built_by: Openly
  built_by_url: "https://weopenly.com/"
- title: Kata.ai Documentation
  main_url: "https://docs.kata.ai/"
  url: "https://docs.kata.ai/"
  source_url: "https://github.com/kata-ai/kata-platform-docs"
  featured: false
  description: >-
    Documentation website for the Kata Platform, an all-in-one platform for
    building chatbots using AI technologies.
  categories:
    - Documentation
    - Technology
- title: goalgetters
  main_url: "https://goalgetters.space/"
  url: "https://goalgetters.space/"
  featured: false
  description: >-
    goalgetters is a source of inspiration for people who want to change their
    career. We offer articles, success stories and expert interviews on how to
    find a new passion and how to implement change.
  categories:
    - Blog
    - Education
    - Personal Development
  built_by: "Stephanie Langers (content), Adrian Wenke (development)"
  built_by_url: "https://twitter.com/AdrianWenke"
- title: Zensum
  main_url: "https://zensum.se/"
  url: "https://zensum.se/"
  featured: false
  description: >-
    Borrow money quickly and safely through Zensum. We compare Sweden's leading
    banks and credit institutions. Choose from multiple offers and lower your
    monthly cost. [Translated from Swedish]
  categories:
    - Technology
    - Finance
    - Marketing
  built_by: Bejamas.io
  built_by_url: "https://bejamas.io/"
- title: StatusHub - Easy to use Hosted Status Page Service
  main_url: "https://statushub.com/"
  url: "https://statushub.com/"
  featured: false
  description: >-
    Set up your very own service status page in minutes with StatusHub. Allow
    customers to subscribe to be updated automatically.
  categories:
    - Technology
    - Marketing
  built_by: Bejamas.io
  built_by_url: "https://bejamas.io/"
- title: Matthias Kretschmann Portfolio
  main_url: "https://matthiaskretschmann.com/"
  url: "https://matthiaskretschmann.com/"
  source_url: "https://github.com/kremalicious/portfolio"
  featured: false
  description: Portfolio of designer & developer Matthias Kretschmann.
  categories:
    - Portfolio
    - Web Development
  built_by: Matthias Kretschmann
  built_by_url: "https://matthiaskretschmann.com/"
- title: Iron Cove Solutions
  main_url: "https://ironcovesolutions.com/"
  url: "https://ironcovesolutions.com/"
  description: >-
    Iron Cove Solutions is a cloud based consulting firm. We help companies
    deliver a return on cloud usage by applying best practices
  categories:
    - Technology
    - Web Development
  built_by: Iron Cove Solutions
  built_by_url: "https://ironcovesolutions.com/"
  featured: false
- title: Eventos orellana
  description: >-
    Somos una empresa dedicada a brindar asesoría personalizada y profesional
    para la elaboración y coordinación de eventos sociales y empresariales.
  main_url: "https://eventosorellana.com/"
  url: "https://eventosorellana.com/"
  featured: false
  categories:
    - Gallery
  built_by: Codedebug
  built_by_url: "https://codedebug.co/"
- title: Moetez Chaabene Portfolio / Blog
  main_url: "https://moetez.me/"
  url: "https://moetez.me/"
  source_url: "https://github.com/moetezch/moetez.me"
  featured: false
  description: Portfolio of Moetez Chaabene
  categories:
    - Portfolio
    - Web Development
    - Blog
  built_by: Moetez Chaabene
  built_by_url: "https://twitter.com/moetezch"
- title: Nikita
  description: >-
    Automation of system deployments in Node.js for applications and
    infrastructures.
  main_url: "https://nikita.js.org/"
  url: "https://nikita.js.org/"
  source_url: "https://github.com/adaltas/node-nikita"
  categories:
    - Documentation
    - Open Source
    - Technology
  built_by: David Worms
  built_by_url: "http://www.adaltas.com"
  featured: false
- title: Gourav Sood Blog & Portfolio
  main_url: "https://www.gouravsood.com/"
  url: "https://www.gouravsood.com/"
  featured: false
  categories:
    - Blog
    - Portfolio
  built_by: Gourav Sood
  built_by_url: "https://www.gouravsood.com/"
- title: Jonas Tebbe Portfolio
  description: |
    Hey, I’m Jonas and I create digital products.
  main_url: "https://jonastebbe.com"
  url: "https://jonastebbe.com"
  categories:
    - Portfolio
  built_by: Jonas Tebbe
  built_by_url: "http://twitter.com/jonastebbe"
  featured: false
- title: Parker Sarsfield Portfolio
  description: |
    I'm Parker, a software engineer and sneakerhead.
  main_url: "https://parkersarsfield.com"
  url: "https://parkersarsfield.com"
  categories:
    - Blog
    - Portfolio
  built_by: Parker Sarsfield
  built_by_url: "https://parkersarsfield.com"
- title: Frontend web development with Greg
  description: |
    JavaScript, GatsbyJS, ReactJS, CSS in JS... Let's learn some stuff together.
  main_url: "https://dev.greglobinski.com"
  url: "https://dev.greglobinski.com"
  categories:
    - Blog
    - Web Development
  built_by: Greg Lobinski
  built_by_url: "https://github.com/greglobinski"
- title: Insomnia
  description: |
    Desktop HTTP and GraphQL client for developers
  main_url: "https://insomnia.rest/"
  url: "https://insomnia.rest/"
  categories:
    - Blog
  built_by: Gregory Schier
  built_by_url: "https://schier.co"
  featured: false
- title: Timeline Theme Portfolio
  description: |
    I'm Aman Mittal, a software developer.
  main_url: "http://www.amanhimself.me/"
  url: "http://www.amanhimself.me/"
  categories:
    - Web Development
    - Portfolio
  built_by: Aman Mittal
  built_by_url: "http://www.amanhimself.me/"
- title: Ocean artUp
  description: >
    Science outreach site built using styled-components and Contentful. It
    presents the research project "Ocean artUp" funded by an Advanced Grant of
    the European Research Council to explore the possible benefits of artificial
    uplift of nutrient-rich deep water to the ocean’s sunlit surface layer.
  main_url: "https://ocean-artup.eu"
  url: "https://ocean-artup.eu"
  source_url: "https://github.com/janosh/ocean-artup"
  categories:
    - Science
    - Education
    - Blog
  built_by: Janosh Riebesell
  built_by_url: "https://janosh.io"
  featured: false
- title: Ryan Fitzgerald
  description: |
    Personal portfolio and blog for Ryan Fitzgerald
  main_url: "https://ryanfitzgerald.ca/"
  url: "https://ryanfitzgerald.ca/"
  categories:
    - Web Development
    - Portfolio
  built_by: Ryan Fitzgerald
  built_by_url: "https://github.com/RyanFitzgerald"
  featured: false
- title: Kaizen
  description: |
    Content Marketing, PR & SEO Agency in London
  main_url: "https://www.kaizen.co.uk/"
  url: "https://www.kaizen.co.uk/"
  categories:
    - Agency
    - Blog
    - Design
    - Web Development
    - SEO
  built_by: Bogdan Stanciu
  built_by_url: "https://github.com/b0gd4n"
  featured: false
- title: HackerOne Platform Documentation
  description: |
    HackerOne's Product Documentation Center!
  url: "https://docs.hackerone.com/"
  main_url: "https://docs.hackerone.com/"
  categories:
    - Documentation
    - Security
  featured: false
- title: Patreon Partners
  description: |
    Resources and products to help you do more with Patreon.
  url: "https://partners.patreon.com/"
  main_url: "https://partners.patreon.com/"
  categories:
    - Directory
  featured: false
- title: Bureau Of Meteorology (beta)
  description: |
    Help shape the future of Bureau services
  url: "https://beta.bom.gov.au/"
  main_url: "https://beta.bom.gov.au/"
  categories:
    - Meteorology
  featured: false
- title: Curbside
  description: |
    Connecting Stores with Mobile Customers
  main_url: "https://curbside.com/"
  url: "https://curbside.com/"
  categories:
    - Mobile Commerce
  featured: false
- title: Mux Video
  description: |
    API to video hosting and streaming
  main_url: "https://mux.com/"
  url: "https://mux.com/"
  categories:
    - Video
    - Hosting
    - Streaming
    - API
  featured: false
- title: Swapcard
  description: >
    The easiest way for event organizers to instantly connect people, build a
    community of attendees and exhibitors, and increase revenue over time
  main_url: "https://www.swapcard.com/"
  url: "https://www.swapcard.com/"
  categories:
    - Event
    - Community
    - Personal Training
    - Marketing
  built_by: Swapcard
  built_by_url: "https://www.swapcard.com/"
  featured: false
- title: Kalix
  description: >
    Kalix is perfect for healthcare professionals starting out in private
    practice, to those with an established clinic.
  main_url: "https://www.kalixhealth.com/"
  url: "https://www.kalixhealth.com/"
  categories:
    - Healthcare
  featured: false
- title: Hubba
  description: |
    Buy wholesale products from thousands of independent, verified Brands.
  main_url: "https://join.hubba.com/"
  url: "https://join.hubba.com/"
  categories:
    - eCommerce
  featured: false
- title: HyperPlay
  description: |
    In Asean's 1st Ever LOL Esports X Music Festival
  main_url: "https://hyperplay.leagueoflegends.com/"
  url: "https://hyperplay.leagueoflegends.com/"
  categories:
    - Video Games
    - Music
  featured: false
- title: Bad Credit Loans
  description: |
    Get the funds you need, from $250-$5,000
  main_url: "https://www.creditloan.com/"
  url: "https://www.creditloan.com/"
  categories:
    - Loans
    - Credits
  featured: false
- title: Financial Center
  description: >
    Member-owned, not-for-profit, co-operative whose members receive financial
    benefits in the form of lower loan rates, higher savings rates, and lower
    fees than banks.
  main_url: "https://fcfcu.com/"
  url: "https://fcfcu.com/"
  categories:
    - Loans
    - Finance
    - Nonprofit
    - Banking
    - Business
    - Education
  built_by: "https://fcfcu.com/"
  built_by_url: "https://fcfcu.com/"
  featured: false
- title: Office of Institutional Research and Assessment
  description: |
    Good Data, Good Decisions
  main_url: "http://oira.ua.edu/"
  url: "http://oira.ua.edu/"
  categories:
    - Data
  featured: false
- title: The Telegraph Premium
  description: |
    Exclusive stories from award-winning journalists
  main_url: "https://premium.telegraph.co.uk/"
  url: "https://premium.telegraph.co.uk/"
  categories:
    - Newspaper
  featured: false
- title: html2canvas
  description: |
    Screenshots with JavaScript
  main_url: "http://html2canvas.hertzen.com/"
  url: "http://html2canvas.hertzen.com/"
  source_url: "https://github.com/niklasvh/html2canvas/tree/master/www"
  categories:
    - JavaScript
    - Documentation
  built_by: Niklas von Hertzen
  built_by_url: "http://hertzen.com/"
  featured: false
- title: Dato CMS
  description: |
    The API-based CMS your editors will love
  main_url: "https://www.datocms.com/"
  url: "https://www.datocms.com/"
  categories:
    - CMS
    - API
  featured: false
- title: Half Electronics
  description: |
    Personal website
  main_url: "https://www.halfelectronic.com/"
  url: "https://www.halfelectronic.com/"
  categories:
    - Blog
    - Electronics
  built_by: Fernando Poumian
  built_by_url: "https://github.com/fpoumian/halfelectronic.com"
  featured: false
- title: Frithir Software Development
  main_url: "https://frithir.com/"
  url: "https://frithir.com/"
  featured: false
  description: "I DRINK COFFEE, WRITE CODE AND IMPROVE MY DEVELOPMENT SKILLS EVERY DAY."
  categories:
    - Design
    - Web Development
  built_by: Frithir
  built_by_url: "https://Frithir.com/"
- title: Unow
  main_url: "https://www.unow.fr/"
  url: "https://www.unow.fr/"
  categories:
    - Education
    - Marketing
  featured: false
- title: Peter Hironaka
  description: |
    Freelance Web Developer based in Los Angeles.
  main_url: "https://peterhironaka.com/"
  url: "https://peterhironaka.com/"
  categories:
    - Portfolio
    - Web Development
  built_by: Peter Hironaka
  built_by_url: "https://github.com/PHironaka"
  featured: false
- title: Michael McQuade
  description: |
    Personal website and blog for Michael McQuade
  main_url: "https://giraffesyo.io"
  url: "https://giraffesyo.io"
  categories:
    - Blog
  built_by: Michael McQuade
  built_by_url: "https://github.com/giraffesyo"
  featured: false
- title: Haacht Brewery
  description: |
    Corporate website for Haacht Brewery. Designed and Developed by Gafas.
  main_url: "https://haacht.com/en/"
  url: "https://haacht.com"
  categories:
    - Brewery
  built_by: Gafas
  built_by_url: "https://gafas.be"
  featured: false
- title: StoutLabs
  description: |
    Portfolio of Daniel Stout, freelance developer in East Tennessee.
  main_url: "https://www.stoutlabs.com/"
  url: "https://www.stoutlabs.com/"
  categories:
    - Web Development
    - Portfolio
  built_by: Daniel Stout
  built_by_url: "https://github.com/stoutlabs"
  featured: false
- title: Chicago Ticket Outcomes By Neighborhood
  description: |
    ProPublica data visualization of traffic ticket court outcomes
  categories:
    - News
    - Nonprofit
    - Visualization
  url: >-
    https://projects.propublica.org/graphics/il/il-city-sticker-tickets-maps/ticket-status/?initialWidth=782
  main_url: >-
    https://projects.propublica.org/graphics/il/il-city-sticker-tickets-maps/ticket-status/?initialWidth=782
  built_by: David Eads
  built_by_url: "https://github.com/eads"
  featured: false
- title: Chicago South Side Traffic Ticketing rates
  description: |
    ProPublica data visualization of traffic ticket rates by community
  main_url: >-
    https://projects.propublica.org/graphics/il/il-city-sticker-tickets-maps/ticket-rate/?initialWidth=782
  url: >-
    https://projects.propublica.org/graphics/il/il-city-sticker-tickets-maps/ticket-rate/?initialWidth=782
  categories:
    - News
    - Nonprofit
    - Visualization
  built_by: David Eads
  built_by_url: "https://github.com/eads"
  featured: false
- title: Otsimo
  description: >
    Otsimo is a special education application for children with autism, down
    syndrome and other developmental disabilities.
  main_url: "https://otsimo.com/en/"
  url: "https://otsimo.com/en/"
  categories:
    - Blog
    - Education
  featured: false
- title: Matt Bagni Portfolio 2018
  description: >
    Mostly the result of playing with Gatsby and learning about react and
    graphql. Using the screenshot plugin to showcase the work done for my
    company in the last 2 years, and a good amount of other experiments.
  main_url: "https://mattbag.github.io"
  url: "https://mattbag.github.io"
  categories:
    - Portfolio
  featured: false
- title: Lisa Ye's Blog
  description: |
    Simple blog/portofolio for a fashion designer. Gatsby_v2 + Netlify cms
  main_url: "https://lisaye.netlify.com/"
  url: "https://lisaye.netlify.com/"
  categories:
    - Blog
    - Portfolio
    - Fashion
  featured: false
- title: Artem Sapegin
  description: >
    Little homepage of Artem Sapegin, a frontend developer, passionate
    photographer, coffee drinker and crazy dogs’ owner.
  main_url: "https://sapegin.me/"
  url: "https://sapegin.me/"
  categories:
    - Portfolio
    - Open Source
    - Web Development
  built_by: Artem Sapegin
  built_by_url: "https://github.com/sapegin"
  featured: false
- title: SparkPost Developers
  main_url: "https://developers.sparkpost.com/"
  url: "https://developers.sparkpost.com/"
  source_url: "https://github.com/SparkPost/developers.sparkpost.com"
  categories:
    - Documentation
    - API
  featured: false
- title: Malik Browne Portfolio 2018
  description: >
    The portfolio blog of Malik Browne, a full-stack engineer, foodie, and avid
    blogger/YouTuber.
  main_url: "https://www.malikbrowne.com/about"
  url: "https://www.malikbrowne.com"
  categories:
    - Blog
    - Portfolio
  built_by: Malik Browne
  built_by_url: "https://twitter.com/milkstarz"
  featured: false
- title: Novatics
  description: |
    Digital products that inspire and make a difference
  main_url: "https://www.novatics.com.br"
  url: "https://www.novatics.com.br"
  categories:
    - Portfolio
    - Technology
    - Web Development
  built_by: Novatics
  built_by_url: "https://github.com/Novatics"
  featured: false
- title: Max McKinney
  description: >
    I’m a developer and designer with a focus in web technologies. I build cars
    on the side.
  main_url: "https://maxmckinney.com/"
  url: "https://maxmckinney.com/"
  categories:
    - Portfolio
    - Web Development
    - Design
  built_by: Max McKinney
  featured: false
- title: Stickyard
  description: |
    Make your React component sticky the easy way
  main_url: "https://nihgwu.github.io/stickyard/"
  url: "https://nihgwu.github.io/stickyard/"
  source_url: "https://github.com/nihgwu/stickyard/tree/master/website"
  categories:
    - Web Development
  built_by: Neo Nie
  featured: false
- title: Agata Milik
  description: |
    Website of a Polish psychologist/psychotherapist based in Gdańsk, Poland.
  main_url: "https://agatamilik.pl"
  url: "https://agatamilik.pl"
  categories:
    - Marketing
    - Healthcare
  built_by: Piotr Fedorczyk
  built_by_url: "https://piotrf.pl"
  featured: false
- title: WebPurple
  main_url: "https://www.webpurple.net/"
  url: "https://www.webpurple.net/"
  source_url: "https://github.com/WebPurple/site"
  description: >-
    Site of local (Russia, Ryazan) frontend community. Main purpose is to show
    info about meetups and keep blog.
  categories:
    - Nonprofit
    - Web Development
    - Community
    - Blog
    - Open Source
  built_by: Nikita Kirsanov
  built_by_url: "https://twitter.com/kitos_kirsanov"
  featured: false
- title: Papertrail.io
  description: |
    Inspection Management for the 21st Century
  main_url: "https://www.papertrail.io/"
  url: "https://www.papertrail.io/"
  categories:
    - Marketing
    - Technology
  built_by: Papertrail.io
  built_by_url: "https://www.papertrail.io"
  featured: false
- title: Matt Ferderer
  main_url: "https://mattferderer.com"
  url: "https://mattferderer.com"
  source_url: "https://github.com/mattferderer/gatsbyblog"
  description: >
    {titleofthesite} is a blog built with Gatsby that discusses web related tech
    such as JavaScript, .NET, Blazor & security.
  categories:
    - Blog
    - Web Development
  built_by: Matt Ferderer
  built_by_url: "https://twitter.com/mattferderer"
  featured: false
- title: Sahyadri Open Source Community
  main_url: "https://sosc.org.in"
  url: "https://sosc.org.in"
  source_url: "https://github.com/haxzie/sosc-website"
  description: >
    Official website of Sahyadri Open Source Community for community blog, event
    details and members info.
  categories:
    - Blog
    - Community
    - Open Source
  built_by: Musthaq Ahamad
  built_by_url: "https://github.com/haxzie"
  featured: false
- title: Tech Confessions
  main_url: "https://confessions.tech"
  url: "https://confessions.tech"
  source_url: "https://github.com/JonathanSpeek/tech-confessions"
  description: "A guilt-free place for us to confess our tech sins \U0001F64F\n"
  categories:
    - Community
    - Open Source
  built_by: Jonathan Speek
  built_by_url: "https://speek.design"
  featured: false
- title: Thibault Maekelbergh
  main_url: "https://thibmaek.com"
  url: "https://thibmaek.com"
  source_url: "https://github.com/thibmaek/thibmaek.github.io"
  description: |
    A nice blog about development, Raspberry Pi, plants and probably records.
  categories:
    - Blog
    - Open Source
  built_by: Thibault Maekelbergh
  built_by_url: "https://twitter.com/thibmaek"
  featured: false
- title: LearnReact.design
  main_url: "https://learnreact.design"
  url: "https://learnreact.design"
  description: >
    React Essentials For Designers: A React course tailored for product
    designers, ux designers, ui designers.
  categories:
    - Blog
  built_by: Linton Ye
  built_by_url: "https://twitter.com/lintonye"
- title: Devol’s Dance
  main_url: "https://www.devolsdance.com/"
  url: "https://www.devolsdance.com/"
  description: >
    Devol’s Dance is an invite-only, one-day event celebrating industrial
    robotics, AI, and automation.
  categories:
    - Marketing
    - Technology
  built_by: Corey Ward
  built_by_url: "http://www.coreyward.me/"
  featured: false
- title: Mega House Creative
  main_url: "https://www.megahousecreative.com/"
  url: "https://www.megahousecreative.com/"
  description: >
    Mega House Creative is a digital agency that provides unique goal-oriented
    web marketing solutions.
  categories:
    - Marketing
    - Agency
  built_by: Daniel Robinson
  featured: false
- title: Tobie Marier Robitaille - csc
  main_url: "https://tobiemarierrobitaille.com/"
  url: "https://tobiemarierrobitaille.com/en/"
  description: |
    Portfolio site for director of photography Tobie Marier Robitaille
  categories:
    - Portfolio
    - Gallery
  built_by: Mill3 Studio
  built_by_url: "https://mill3.studio/en/"
  featured: false
- title: Bestvideogame.deals
  main_url: "https://bestvideogame.deals/"
  url: "https://bestvideogame.deals/"
  description: |
    Video game comparison website for the UK, build with GatsbyJS.
  categories:
    - eCommerce
    - Video Games
  built_by: Koen Kamphuis
  built_by_url: "https://koenkamphuis.com/"
  featured: false
- title: Mahipat's Portfolio
  main_url: "https://mojaave.com/"
  url: "https://mojaave.com"
  source_url: "https://github.com/mhjadav/mojaave"
  description: >
    mojaave.com is Mahipat's portfolio, I have developed it using Gatsby v2 and
    Bootstrap, To get in touch with people looking for full-stack developer.
  categories:
    - Portfolio
    - Web Development
  built_by: Mahipat Jadav
  built_by_url: "https://mojaave.com/"
  featured: false
- title: Cmsbased
  main_url: "https://www.cmsbased.net"
  url: "https://www.cmsbased.net"
  description: >
    Cmsbased is providing automation tools and design resources for Web Hosting
    and IT services industry.
  categories:
    - Technology
    - Design
  featured: false
- title: Insights
  main_url: "https://justaskusers.com/"
  url: "https://justaskusers.com/"
  description: >
    Insights helps user experience (UX) researchers conduct their research and
    make sense of the findings.
  categories:
    - User Experience
    - Design
  built_by: Just Ask Users
  built_by_url: "https://justaskusers.com/"
  featured: false
- title: Tensiq
  main_url: "https://tensiq.com"
  url: "https://tensiq.com"
  source_url: "https://github.com/Tensiq/tensiq-site"
  description: >
    Tensiq is an e-Residency startup, that provides development in cutting-edge
    technology while delivering secure, resilient, performant solutions.
  categories:
    - Game Development
    - Web Development
    - Mobile Development
    - Agency
    - Open Source
  built_by: Jens
  built_by_url: "https://github.com/arrkiin"
  featured: false
- title: Mintfort
  main_url: "https://mintfort.com/"
  url: "https://mintfort.com/"
  source_url: "https://github.com/MintFort/mintfort.com"
  description: >
    Mintfort, the first crypto-friendly bank account. Store and manage assets on
    the blockchain.
  categories:
    - Technology
    - Bank
  built_by: Axel Fuhrmann
  built_by_url: "https://axelfuhrmann.com/"
  featured: false
- title: React Native Explorer
  main_url: "https://react-native-explorer.firebaseapp.com"
  url: "https://react-native-explorer.firebaseapp.com"
  description: |
    Explorer React Native packages and examples effortlessly.
  categories:
    - React Native
  featured: false
- title: 500Tech
  main_url: "https://500tech.com/"
  url: "https://500tech.com/"
  featured: false
  categories:
    - Web Development
    - Agency
    - Open Source
- title: eworld
  main_url: "http://eworld.herokuapp.com/"
  url: "http://eworld.herokuapp.com/"
  featured: false
  categories:
    - eCommerce
    - Technology
- title: It's a Date
  description: >
    It's a Date is a dating app that actually involves dating.
  main_url: "https://www.itsadate.app/"
  url: "https://www.itsadate.app/"
  featured: false
  categories:
    - App
    - Blog
- title: Node.js HBase
  description: >
    Asynchronous HBase client for NodeJs using REST.
  main_url: https://hbase.js.org/
  url: https://hbase.js.org/
  source_url: "https://github.com/adaltas/node-hbase"
  categories:
    - Documentation
    - Open Source
    - Technology
  built_by: David Worms
  built_by_url: http://www.adaltas.com
  featured: false
- title: Peter Kroyer - Web Design / Web Development
  main_url: https://www.peterkroyer.at/en/
  url: https://www.peterkroyer.at/en/
  description: >
    Freelance web designer / web developer based in Vienna, Austria (Wien, Österreich).
  categories:
    - Agency
    - Web Development
    - Design
    - Portfolio
    - Freelance
  built_by: Peter Kroyer
  built_by_url: https://www.peterkroyer.at/
  featured: false
- title: Geddski
  main_url: https://gedd.ski
  url: https://gedd.ski
  description: >
    frontend mastery blog - level up your UI game.
  categories:
    - Web Development
    - Education
    - Productivity
    - User Experience
  built_by: Dave Geddes
  built_by_url: https://twitter.com/geddski
  featured: false
- title: Rung
  main_url: "https://rung.com.br/"
  url: "https://rung.com.br/"
  description: >
    Rung alerts you about the exceptionalities of your personal and professional life.
  categories:
    - API
    - Technology
    - Travel
    - Bot
  featured: false
- title: Mokkapps
  main_url: "https://www.mokkapps.de/"
  url: "https://www.mokkapps.de/"
  source_url: "https://github.com/mokkapps/website"
  description: >
    Portfolio website from Michael Hoffmann. Passionate software developer with focus on web-based technologies.
  categories:
    - Blog
    - Portfolio
    - Web Development
    - Mobile Development
  featured: false
- title: Premier Octet
  main_url: "https://www.premieroctet.com/"
  url: "https://www.premieroctet.com/"
  description: >
    Premier Octet is a React-based agency
  categories:
    - Agency
    - Web Development
    - Mobile Development
    - React Native
  featured: false
- title: Thorium
  main_url: "https://www.thoriumsim.com/"
  url: "https://www.thoriumsim.com/"
  source_url: "https://github.com/thorium-sim/thoriumsim.com"
  description: >
    Thorium - Open-source Starship Simulator Controls for Live Action Role Play
  built_by: Alex Anderson
  built_by_url: https://twitter.com/ralex1993
  categories:
    - Blog
    - Portfolio
    - Documentation
    - Marketing
    - Education
    - Entertainment
    - Open Source
    - Web Development
  featured: false
- title: Cameron Maske
  main_url: "https://www.cameronmaske.com/"
  url: "https://www.cameronmaske.com/courses/introduction-to-pytest/"
  source_url: "https://github.com/cameronmaske/cameronmaske.com-v2"
  description: >
    The homepage of Cameron Maske, a freelance full-stack developer, who is currently working on a free pytest video course
  categories:
    - Education
    - Video
    - Portfolio
    - Freelance
  featured: false
- title: Studenten bilden Schüler
  description: >
    Studenten bilden Schüler e.V. is a German student-run nonprofit initiative that aims to
    contribute to more equal educational opportunities by providing free tutoring to refugees
    and children from underprivileged families. The site is built on Gatsby v2, styled-components
    and Contentful. It supports Google Analytics, fluid typography and Algolia search.
  main_url: "https://studenten-bilden-schueler.de"
  url: "https://studenten-bilden-schueler.de"
  source_url: "https://github.com/StudentenBildenSchueler/homepage"
  categories:
    - Education
    - Nonprofit
    - Blog
  built_by: Janosh Riebesell
  built_by_url: "https://janosh.io"
  featured: false
- title: Joseph Chambers
  main_url: "https://joseph.michael-chambers.com/"
  url: "https://joseph.michael-chambers.com/"
  description: >
    The homepage of Joseph Chambers, a freelance full-stack developer, who is currently looking for work.
  categories:
    - Portfolio
    - Freelance
    - Web Development
  built_by: Joseph Chambers
  built_by_url: https://twitter.com/imcodingideas
  featured: false
- title: Mike's Remote List
  main_url: "https://www.mikesremotelist.com"
  url: "https://www.mikesremotelist.com"
  description: >
    A list of remote jobs, updated throughout the day. Built on Gatsby v1 and powered by Contentful, Google Sheets, string and sticky tape.
  categories:
    - Job Board
  featured: false
- title: Madvoid
  main_url: "https://madvoid.com/"
  url: "https://madvoid.com/screenshot/"
  featured: false
  description: >
    Madvoid is a team of expert developers dedicated to creating simple, clear, usable and blazing fast web and mobile apps.
    We are coders that help companies and agencies to create social & interactive experiences.
    This includes full-stack development using React, WebGL, Static Site Generators, Ruby On Rails, Phoenix, GraphQL, Chatbots, CI / CD, Docker and more!
  categories:
    - Portfolio
    - Technology
    - Web Development
    - Agency
    - Marketing
  built_by: Jean-Paul Bonnetouche
  built_by_url: https://twitter.com/_jpb
- title: MOMNOTEBOOK.COM
  description: >
    Sharing knowledge and experiences that make childhood and motherhood rich, vibrant and healthy.
  main_url: "https://momnotebook.com/"
  url: "https://momnotebook.com/"
  featured: false
  built_by: Aleksander Hansson
  built_by_url: https://www.linkedin.com/in/aleksanderhansson/
  categories:
    - Blog
- title: Pirate Studios
  description: >
    Reinventing music studios with 24/7 self service rehearsal, DJ & production rooms available around the world.
  main_url: "https://www.piratestudios.co"
  url: "https://www.piratestudios.co"
  featured: false
  built_by: The Pirate Studios team
  built_by_url: https://github.com/piratestudios/
  categories:
    - Music
- title: Aurora EOS
  main_url: "https://www.auroraeos.com/"
  url: "https://www.auroraeos.com/"
  featured: false
  categories:
    - Blockchain
    - Marketing
    - Blog
  built_by: Corey Ward
  built_by_url: "http://www.coreyward.me/"
- title: MadeComfy
  main_url: "https://madecomfy.com.au/"
  url: "https://madecomfy.com.au/"
  description: >
    Short term rental management startup, using Contentful + Gatsby + CicleCI
  featured: false
  categories:
    - Travel
  built_by: Lucas Vilela
  built_by_url: "https://madecomfy.com.au/"
- title: How To Book Cheap Flights
  description: >
    A travel blog built with Gatsby and adopting the AMP technology.
  main_url: "https://howtobookcheapflights.com"
  url: "https://howtobookcheapflights.com"
  source_url: "https://github.com/flaviolivolsi/howtobookcheapflights"
  featured: false
  categories:
    - Travel
    - Blog
  built_by: Flavio Li Volsi
  built_by_url: "http://github.com/flaviolivolsi"
- title: Tiger Facility Services
  description: >
    Tiger Facility Services combines facility management expertise with state of the art software to offer a sustainable and customer oriented cleaning and facility service.
  main_url: https://www.tigerfacilityservices.com/de-en/
  url: https://www.tigerfacilityservices.com/de-en/
  featured: false
  categories:
    - B2B Services
- title: "Luciano Mammino's blog"
  description: >
    Tech & programming blog of Luciano Mammino a.k.a. "loige", Full-Stack Web Developer and International Speaker
  main_url: https://loige.co
  url: https://loige.co
  featured: false
  categories:
    - Blog
    - Web Development
  built_by: Luciano Mammino
  built_by_url: https://loige.co
- title: Wire • Secure collaboration platform
  description: >
    Corporate website of Wire, an open source, end-to-end encrypted collaboration platform
  main_url: "https://wire.com"
  url: "https://wire.com"
  featured: false
  categories:
    - Open Source
    - Productivity
    - Technology
    - Blog
    - App
  built_by: Wire team
  built_by_url: "https://github.com/orgs/wireapp/people"
- title: J. Patrick Raftery
  main_url: "https://www.jpatrickraftery.com"
  url: "https://www.jpatrickraftery.com"
  description: J. Patrick Raftery is an opera singer and voice teacher based in Vancouver, BC.
  categories:
    - Portfolio
    - Music
  built_by: Michael Uloth
  built_by_url: "https://www.michaeluloth.com"
  featured: false
- title: Aria Umezawa
  main_url: "https://www.ariaumezawa.com"
  url: "https://www.ariaumezawa.com"
  description: Aria Umezawa is a director, producer, and writer currently based in San Francisco.
  categories:
    - Portfolio
    - Music
    - Entertainment
  built_by: Michael Uloth
  built_by_url: "https://www.michaeluloth.com"
  featured: false
- title: Pomegranate Opera
  main_url: "https://www.pomegranateopera.com"
  url: "https://www.pomegranateopera.com"
  description: Pomegranate Opera is a lesbian opera written by Amanda Hale & Kye Marshall.
  categories:
    - Gallery
    - Music
  built_by: Michael Uloth
  built_by_url: "https://www.michaeluloth.com"
  featured: false
- title: Daniel Cabena
  main_url: "https://www.danielcabena.com"
  url: "https://www.danielcabena.com"
  description: Daniel Cabena is a Canadian countertenor highly regarded in both Canada and Europe for prize-winning performances ranging from baroque to contemporary repertoire.
  categories:
    - Portfolio
    - Music
  built_by: Michael Uloth
  built_by_url: "https://www.michaeluloth.com"
  featured: false
- title: Artist.Center
  main_url: "https://artistcenter.netlify.com"
  url: "https://artistcenter.netlify.com"
  description: The marketing page for Artist.Center, a soon-to-launch platform designed to connect opera singers to opera companies.
  categories:
    - Music
  built_by: Michael Uloth
  built_by_url: "https://www.michaeluloth.com"
  featured: false
- title: DG Volo & Company
  main_url: "https://www.dgvolo.com"
  url: "https://www.dgvolo.com"
  description: DG Volo & Company is a Toronto-based investment consultancy.
  categories:
    - Finance
  built_by: Michael Uloth
  built_by_url: "https://www.michaeluloth.com"
  featured: false
- title: Shawna Lucey
  main_url: "https://www.shawnalucey.com"
  url: "https://www.shawnalucey.com"
  description: Shawna Lucey is an American theater and opera director based in New York City.
  categories:
    - Portfolio
    - Music
    - Entertainment
  built_by: Michael Uloth
  built_by_url: "https://www.michaeluloth.com"
  featured: false
- title: Leyan Lo
  main_url: https://www.leyanlo.com
  url: https://www.leyanlo.com
  description: >
    Leyan Lo’s personal website
  categories:
    - Portfolio
  built_by: Leyan Lo
  built_by_url: https://www.leyanlo.com
  featured: false
- title: Hawaii National Bank
  url: https://hawaiinational.bank
  main_url: https://hawaiinational.bank
  description: Hawaii National Bank's highly personalized service has helped loyal customers & locally owned businesses achieve their financial dreams for over 50 years.
  categories:
    - Bank
  built_by: Wall-to-Wall Studios
  built_by_url: https://walltowall.com
  featured: false
- title: Coletiv
  url: https://coletiv.com
  main_url: https://coletiv.com
  description: Coletiv teams up with companies of all sizes to design, develop & launch digital products for iOS, Android & the Web.
  categories:
    - Technology
    - Agency
    - Web Development
  built_by: Coletiv
  built_by_url: https://coletiv.com
  featured: false
- title: janosh.io
  description: >
    Personal blog and portfolio of Janosh Riebesell. The site is built with Gatsby v2 and designed
    entirely with styled-components v4. Much of the layout was achieved with CSS grid. It supports
    Google Analytics, fluid typography and Algolia search.
  main_url: "https://janosh.io"
  url: "https://janosh.io"
  source_url: "https://github.com/janosh/janosh.io"
  categories:
    - Portfolio
    - Blog
    - Science
    - Photography
    - Travel
  built_by: Janosh Riebesell
  built_by_url: "https://janosh.io"
  featured: false
- title: Gatsby Manor
  description: >
    We build themes for gatsby. We have themes for all projects including personal,
    portfolio, ecommerce, landing pages and more. We also run an in-house
    web dev and design studio. If you cannot find what you want, we can build it for you!
    Email us at gatsbymanor@gmail.com with questions.
  main_url: "https://www.gatsbymanor.com"
  url: "https://www.gatsbymanor.com"
  source_url: "https://github.com/gatsbymanor"
  categories:
    - Web Development
    - Themes
    - Agency
    - Technology
    - Freelance
  built_by: Steven Natera
  built_by_url: "https://stevennatera.com"
- title: Ema Suriano's Portfolio
  main_url: https://emasuriano.com/
  url: https://emasuriano.com/
  source_url: https://github.com/EmaSuriano/emasuriano.github.io
  description: >
    Ema Suriano's portfolio to display information about him, his projects and what he's writing about.
  categories:
    - Portfolio
    - Technology
    - Web Development
  built_by: Ema Suriano
  built_by_url: https://emasuriano.com/
  featured: false
- title: Luan Orlandi
  main_url: https://luanorlandi.github.io
  url: https://luanorlandi.github.io
  source_url: https://github.com/luanorlandi/luanorlandi.github.io
  description: >
    Luan Orlandi's personal website. Brazilian web developer, enthusiast in React and Gatsby.
  categories:
    - Blog
    - Portfolio
    - Web Development
  built_by: Luan Orlandi
  built_by_url: https://github.com/luanorlandi
- title: Mobius Labs
  main_url: https://mobius.ml
  url: https://mobius.ml
  description: >
    Mobius Labs landing page, a Start-up working on Computer Vision
  categories:
    - Landing page
    - Marketing
    - Technology
    - AI
  built_by: sktt
  built_by_url: https://github.com/sktt
- title: EZAgrar
  main_url: https://www.ezagrar.at/en/
  url: https://www.ezagrar.at/en/
  description: >
    EZAgrar.at is the homepage of the biggest agricultural machinery dealership in Austria. In total 8 pages will be built for this client reusing a lot of components between them.
  categories:
    - eCommerce
    - Marketing
    - Multilingual
  built_by: MangoART
  built_by_url: https://www.mangoart.at
  featured: false
- title: OAsome blog
  main_url: https://oasome.blog/
  url: https://oasome.blog/
  source_url: https://github.com/oorestisime/oasome
  description: >
    Paris-based Cypriot adventurers. A and O. Lovers of life and travel. Want to get a glimpse of the OAsome world?
  categories:
    - Blog
    - Photography
    - Travel
  built_by: Orestis Ioannou
  featured: false
- title: Brittany Chiang
  main_url: https://brittanychiang.com/
  url: https://brittanychiang.com/
  source_url: https://github.com/bchiang7/v4
  description: >
    Personal website and portfolio of Brittany Chiang built with Gatsby v2
  categories:
    - Portfolio
  built_by: Brittany Chiang
  built_by_url: https://github.com/bchiang7
  featured: false
- title: Fitekran
  description: >
    One of the most visited Turkish blog about health, sports and healthy lifestyle, that has been rebuilt with Gatsby v2 using Wordpress.
  main_url: "https://www.fitekran.com"
  url: "https://www.fitekran.com"
  categories:
    - Science
    - Healthcare
    - Blog
  built_by: Burak Tokak
  built_by_url: "https://www.buraktokak.com"
- title: Serverless
  main_url: https://serverless.com
  url: https://serverless.com
  source_url: https://github.com/serverless/site
  description: >
    Serverless.com – Build web, mobile and IoT applications with serverless architectures using AWS Lambda, Azure Functions, Google CloudFunctions & more!
  categories:
    - Technology
    - Web Development
  built_by: Codebrahma
  built_by_url: https://codebrahma.com
  featured: false
- title: Dive Bell
  main_url: https://divebell.band/
  url: https://divebell.band/
  description: >
    Simple site for a band to list shows dates and videos (499 on lighthouse)
  categories:
    - Music
  built_by: Matt Bagni
  built_by_url: https://mattbag.github.io
  featured: false
- title: Mayer Media Co.
  main_url: https://mayermediaco.com/
  url: https://mayermediaco.com/
  description: >
    Freelance Web Development and Digital Marketing
  categories:
    - Web Development
    - Marketing
    - Blog
  source_url: https://github.com/MayerMediaCo/MayerMediaCo2.0
  built_by: Danny Mayer
  built_by_url: https://twitter.com/mayermediaco
  featured: false
- title: Jan Czizikow Portfolio
  main_url: https://www.janczizikow.com/
  url: https://www.janczizikow.com/
  source_url: https://github.com/janczizikow/janczizikow-portfolio
  description: >
    Simple personal portfolio site built with Gatsby
  categories:
    - Portfolio
    - Freelance
    - Web Development
  built_by: Jan Czizikow
  built_by_url: https://github.com/janczizikow
- title: Carbon Design Systems
  main_url: http://www.carbondesignsystem.com/
  url: http://www.carbondesignsystem.com/
  description: >
    The Carbon Design System is integrating the new IBM Design Ethos and Language. It represents a completely fresh approach to the design of all things at IBM.
  categories:
    - Design System
    - Documentation
  built_by: IBM
  built_by_url: https://www.ibm.com/
  featured: false
- title: McDonald's Design System
  main_url: https://design.mcdonalds.com/
  url: https://design.mcdonalds.com/
  description: >
    McDonald's Design System
  categories:
    - Design
    - Design System
  built_by: McDonald's
  built_by_url: https://www.mcdonalds.com/us/en-us.html
  featured: false
- title: Mozilla Mixed Reality
  main_url: https://mixedreality.mozilla.org/
  url: https://mixedreality.mozilla.org/
  description: >
    Virtual Reality for the free and open Web.
  categories:
    - Virtual Reality
    - Open Source
  built_by: Mozilla
  built_by_url: https://www.mozilla.org/
  featured: false
- title: Uniform Hudl Design System
  main_url: http://uniform.hudl.com/
  url: http://uniform.hudl.com/
  description: >
    A single design system to ensure every interface feels like Hudl. From the colors we use to the size of our buttons and what those buttons say, Uniform has you covered. Check the guidelines, copy the code and get to building.
  categories:
    - Design System
    - Open Source
    - Design
  built_by: Hudl
  built_by_url: https://www.hudl.com/
- title: Subtle UI
  main_url: "https://subtle-ui.netlify.com/"
  url: "https://subtle-ui.netlify.com/"
  source_url: "https://github.com/ryanwiemer/subtle-ui"
  description: >
    A collection of clever yet understated user interactions found on the web.
  categories:
    - Web Development
    - Open Source
    - User Experience
  built_by: Ryan Wiemer
  built_by_url: "https://www.ryanwiemer.com/"
  featured: false
- title: developer.bitcoin.com
  main_url: "https://www.bitcoin.com/"
  url: "https://developer.bitcoin.com/"
  description: >
    Bitbox based bitcoin.com developer platform and resources.
  categories:
    - Blockchain
  featured: false
- title: Barmej
  main_url: "https://app.barmej.com/"
  url: "https://app.barmej.com/"
  description: >
    An interactive platform to learn different programming languages in Arabic for FREE
  categories:
    - Education
    - Programming
    - Learning
  built_by: Obytes
  built_by_url: "https://www.obytes.com/"
  featured: false
- title: Vote Save America
  main_url: "https://votesaveamerica.com"
  url: "https://votesaveamerica.com"
  description: >
    Be a voter. Save America.
  categories:
    - Education
    - Government
  featured: false
  built_by: Jeremy E. Miller
  built_by_url: "https://jeremyemiller.com/"
- title: Emergence
  main_url: https://emcap.com/
  url: https://emcap.com/
  description: >
    Emergence is a top enterprise cloud venture capital firm. We fund early stage ventures focusing on enterprise & SaaS applications. Emergence is one of the top VC firms in Silicon Valley.
  categories:
    - Marketing
    - Blog
  built_by: Upstatement
  built_by_url: https://www.upstatement.com/
  featured: false
- title: FPVtips
  main_url: https://fpvtips.com
  url: https://fpvtips.com
  source_url: https://github.com/jumpalottahigh/fpvtips
  description: >
    FPVtips is all about bringing racing drone pilots closer together, and getting more people into the hobby!
  categories:
    - Community
    - Education
    - Drones
  built_by: Georgi Yanev
  built_by_url: https://twitter.com/jumpalottahigh
  featured: false
- title: Georgi Yanev
  main_url: https://blog.georgi-yanev.com/
  url: https://blog.georgi-yanev.com/
  source_url: https://github.com/jumpalottahigh/blog.georgi-yanev.com
  description: >
    I write articles about FPV quads (building and flying), web development, smart home automation, life-long learning and other topics from my personal experience.
  categories:
    - Blog
    - Electronics
    - Drones
  built_by: Georgi Yanev
  built_by_url: https://twitter.com/jumpalottahigh
  featured: false
- title: Bear Archery
  main_url: "https://beararchery.com/"
  url: "https://beararchery.com/"
  categories:
    - eCommerce
    - Sports
  built_by: Escalade Sports
  built_by_url: "https://www.escaladesports.com/"
  featured: false
- title: "attn:"
  main_url: "https://www.attn.com/"
  url: "https://www.attn.com/"
  categories:
    - Media
    - Entertainment
  built_by: "attn:"
  built_by_url: "https://www.attn.com/"
  featured: false
- title: Mirror Conf
  description: >
    Mirror Conf is a conference designed to empower designers and frontend developers who have a thirst for knowledge and want to broaden their horizons.
  main_url: "https://www.mirrorconf.com/"
  url: "https://www.mirrorconf.com/"
  categories:
    - Conference
    - Design
    - Frontend
  featured: false
- title: Startarium
  main_url: https://www.startarium.ro
  url: https://www.startarium.ro
  description: >
    Free entrepreneurship educational portal with more than 20000 users, hundreds of resources, crowdfunding, mentoring and investor pitching events facilitated.
  categories:
    - Education
    - Crowdfunding
    - Nonprofit
    - Entrepreneurship
  built_by: Cezar Neaga
  built_by_url: https://twitter.com/cezarneaga
  featured: false
- title: Microlink
  main_url: https://microlink.io/
  url: https://microlink.io/
  description: >
    Extract structured data from any website.
  categories:
    - Web Development
    - API
    - SDK
  built_by: Kiko Beats
  built_by_url: https://kikobeats.com/
  featured: false
- title: Markets.com
  main_url: "https://www.markets.com/"
  url: "https://www.markets.com/"
  featured: false
  categories:
    - Finance
- title: Kevin Legrand
  url: "https://k-legrand.com"
  main_url: "https://k-legrand.com"
  source_url: "https://github.com/Manoz/k-legrand.com"
  description: >
    Personal website and blog built with love with Gatsby v2
  categories:
    - Blog
    - Portfolio
    - Web Development
  built_by: Kevin Legrand
  built_by_url: https://k-legrand.com
  featured: false
- title: David James Portfolio
  main_url: https://dfjames.com/
  url: https://dfjames.com/
  source_url: https://github.com/daviddeejjames/dfjames-gatsby
  description: >
    Portfolio Site using GatsbyJS and headless WordPress
  categories:
    - WordPress
    - Portfolio
    - Blog
  built_by: David James
  built_by_url: https://twitter.com/daviddeejjames
- title: Hypertext Candy
  url: https://www.hypertextcandy.com/
  main_url: https://www.hypertextcandy.com/
  description: >
    Blog about web development. Laravel, Vue.js, etc.
  categories:
    - Blog
    - Web Development
  built_by: Masahiro Harada
  built_by_url: https://twitter.com/_Masahiro_H_
  featured: false
- title: "Maxence Poutord's blog"
  description: >
    Tech & programming blog of Maxence Poutord, Software Engineer, Serial Traveler and Public Speaker
  main_url: https://www.maxpou.fr
  url: https://www.maxpou.fr
  featured: false
  categories:
    - Blog
    - Web Development
  built_by: Maxence Poutord
  built_by_url: https://www.maxpou.fr
- title: "Dante Calderón"
  description: >
    Personal Website and Blog of Dante Calderón
  main_url: https://dantecalderon.com/
  url: https://dantecalderon.com/
  source_url: https://github.com/dantehemerson/dantecalderon.com
  featured: false
  categories:
    - Blog
    - Portfolio
    - Web Development
    - Open Source
    - Technology
    - Education
  built_by: Dante Calderón
  built_by_url: https://github.com/dantehemerson
- title: "The Noted Project"
  url: https://thenotedproject.org
  main_url: https://thenotedproject.org
  source_url: https://github.com/ianbusko/the-noted-project
  description: >
    Website to showcase the ethnomusicology research for The Noted Project.
  categories:
    - Portfolio
    - Education
    - Gallery
  built_by: Ian Busko
  built_by_url: https://github.com/ianbusko
  featured: false
- title: Got Milk
  main_url: "https://www.gotmilk.com/"
  url: "https://www.gotmilk.com/"
  featured: false
  categories:
    - Food
    - Miscellaneous
- title: People For Bikes
  url: "https://2017.peopleforbikes.org/"
  main_url: "https://2017.peopleforbikes.org/"
  categories:
    - Community
    - Sport
    - Gallery
    - Nonprofit
  built_by: PeopleForBikes
  built_by_url: "https://peopleforbikes.org/about-us/who-we-are/staff/"
  featured: false
- title: Wide Eye
  description: >
    Creative agency specializing in interactive design, web development, and digital communications.
  url: https://wideeye.co/
  main_url: https://wideeye.co/
  categories:
    - Design
    - Web Development
  built_by: Wide Eye
  built_by_url: https://wideeye.co/about-us/
  featured: false
- title: CodeSandbox
  description: >
    CodeSandbox is an online editor that helps you create web applications, from prototype to deployment.
  url: https://codesandbox.io/
  main_url: https://codesandbox.io/
  categories:
    - Web Development
  featured: false
- title: Marvel
  description: >
    The all-in-one platform powering design.
  url: https://marvelapp.com/
  main_url: https://marvelapp.com/
  categories:
    - Design
  featured: false
- title: Designcode.io
  description: >
    Learn to design and code React apps.
  url: https://designcode.io
  main_url: https://designcode.io
  categories:
    - Learning
  featured: false
- title: Happy Design
  description: >
    The Brand and Product Team Behind Happy Money
  url: https://design.happymoney.com/
  main_url: https://design.happymoney.com/
  categories:
    - Design
    - Finance
- title: Weihnachtsmarkt.ms
  description: >
    Explore the christmas market in Münster (Westf).
  url: https://weihnachtsmarkt.ms/
  main_url: https://weihnachtsmarkt.ms/
  source_url: https://github.com/codeformuenster/weihnachtsmarkt
  categories:
    - Gallery
    - Food
  built_by: "Code for Münster during #MSHACK18"
  featured: false
- title: Code Championship
  description: >
    Competitive coding competitions for students from 3rd to 8th grade. Code is Sport.
  url: https://www.codechampionship.com
  main_url: https://www.codechampionship.com
  categories:
    - Learning
    - Education
    - Sport
  built_by: Abamath LLC
  built_by_url: https://www.abamath.com
  featured: false
- title: Wieden+Kennedy
  description: >
    Wieden+Kennedy is an independent, global creative company.
  categories:
    - Technology
    - Web Development
    - Agency
    - Marketing
  url: https://www.wk.com
  main_url: https://www.wk.com
  built_by: Wieden Kennedy
  built_by_url: https://www.wk.com/about/
  featured: false
- title: Testing JavaScript
  description: >
    This course will teach you the fundamentals of testing your JavaScript applications using eslint, Flow, Jest, and Cypress.
  url: https://testingjavascript.com/
  main_url: https://testingjavascript.com/
  categories:
    - Learning
    - Education
    - Testing
    - JavaScript
  built_by: Kent C. Dodds
  built_by_url: https://kentcdodds.com/
  featured: false
- title: Use Hooks
  description: >
    One new React Hook recipe every day.
  url: https://usehooks.com/
  main_url: https://usehooks.com/
  categories:
    - Learning
    - Tips
    - React
  built_by: Gabe Ragland
  built_by_url: https://twitter.com/gabe_ragland
  featured: false
- title: Disrupting Nate
  description: >
    Ketogenic Diet, Podcasts, and Blockchain.
  url: https://www.disruptingnate.com/
  main_url: https://disruptingnate.com/
  categories:
    - Technology
    - Podcasts
  built_by: Nathan Olmstead
  built_by_url: https://twitter.com/disruptingnate
  featured: false
- title: Ambassador
  url: https://www.getambassador.io
  main_url: https://www.getambassador.io
  description: >
    Open source, Kubernetes-native API Gateway for microservices built on Envoy.
  categories:
    - Open Source
    - Documentation
    - Technology
  built_by: Datawire
  built_by_url: https://www.datawire.io
  featured: false
- title: Clubhouse
  main_url: https://clubhouse.io
  url: https://clubhouse.io
  description: >
    The intuitive and powerful project management platform loved by software teams of all sizes. Built with Gatsby v2 and Prismic
  categories:
    - Technology
    - Project Management
    - Blog
    - Productivity
    - B2B Services
    - Community
    - Design
    - Open Source
  built_by: Ueno.
  built_by_url: https://ueno.co
  featured: false
- title: Asian Art Collection
  url: http://artmuseum.princeton.edu/asian-art/
  main_url: http://artmuseum.princeton.edu/asian-art/
  description: >
    Princeton University has a branch dealing with state of art.They have showcased ore than 6,000 works of Asian art are presented alongside ongoing curatorial and scholarly research
  categories:
    - Art
    - History
    - Models
  featured: false
- title: QHacks
  url: https://qhacks.io
  main_url: https://qhacks.io
  source_url: https://github.com/qhacks/qhacks-website
  description: >
    QHacks is Queen’s University’s annual hackathon! QHacks was founded in 2016 with a mission to advocate and incubate the tech community at Queen’s University and throughout Canada.
  categories:
    - Hackathon
    - Education
    - Technology
    - Podcast
  featured: false
- title: Tyler McGinnis
  url: https://tylermcginnis.com/
  main_url: https://tylermcginnis.com/
  description: >
    The linear, course based approach to learning web technologies.
  categories:
    - Education
    - Technology
    - Podcast
    - Web Development
  featured: false
- title: a11y with Lindsey
  url: https://www.a11ywithlindsey.com/
  main_url: https://www.a11ywithlindsey.com/
  source_url: https://github.com/lkopacz/a11y-with-lindsey
  description: >
    To help developers navigate accessibility jargon, write better code, and to empower them to make their Internet, Everyone's Internet.
  categories:
    - Education
    - Blog
    - Technology
  built_by: Lindsey Kopacz
  built_by_url: https://twitter.com/littlekope0903
  featured: false
- title: DEKEMA
  url: https://www.dekema.com/
  main_url: https://www.dekema.com/
  description: >
    Worldclass crafting: Furnace, fervor, fullfilment. Delivering highest demand for future craftsmanship. Built using Gatsby v2 and Prismic.
  categories:
    - Healthcare
    - Science
    - Technology
  built_by: Crisp Studio
  built_by_url: https://crisp.studio
  featured: false
- title: FOX Circus
  main_url: "https://www.foxcircus.it/"
  url: "https://www.foxcircus.it/"
  categories:
    - Event
    - Conference
    - Entertainment
  built_by: Kframe Interactive SA
  built_by_url: http://kframeinteractive.com
  featured: false
- title: Ramón Chancay
  description: >-
    Frontend / Backend Developer in Guayaquil Ecuador.
    Currently at Everymundo, previously at El Universo.
    I enjoy teaching and sharing what I know.
    I give professional advice to developers and companies.
    My wife and my children are everything in my life.
  main_url: "https://ramonchancay.me/"
  url: "https://ramonchancay.me/"
  source_url: "https://github.com/devrchancay/personal-site"
  featured: false
  categories:
    - Blog
    - Technology
    - Web Development
  built_by: Codedebug
  built_by_url: "https://codedebug.co/"
- title: BELLHOPS
  main_url: https://www.getbellhops.com/
  url: https://www.getbellhops.com/
  description: >-
    Whether you’re moving someplace new or just want to complete a few projects around your current home, BellHops can arrange the moving services you need—at simple, straightforward rates.
  categories:
    - Business
  built_by: Bellhops, Inc.
  built_by_url: https://www.getbellhops.com/
  featured: false
- title: Acclimate Consulting
  main_url: https://www.acclimate.io/
  url: https://www.acclimate.io/
  description: >-
    Acclimate is a consulting firm that puts organizations back in control with data-driven strategies and full-stack applications.
  categories:
    - AI
    - Technology
    - Consulting
  built_by: Andrew Wilson
  built_by_url: https://github.com/andwilson
  featured: false
- title: Flyright
  url: https://flyright.co/
  main_url: https://flyright.co/
  description: >-
    Flyright curates everything you need for international travel in one tidy place 💜
  categories:
    - Technology
    - App
  built_by: Ty Hopp
  built_by_url: https://github.com/tyhopp
  featured: false
- title: Vets Who Code
  url: https://vetswhocode.io/
  main_url: https://vetswhocode.io/
  description: >-
    VetsWhoCode is a non-profit organization dedicated to training military veterans & giving them the skills they need transition into tech careers.
  categories:
    - Technology
    - Nonprofit
  featured: false
- title: Patreon Blog
  url: https://blog.patreon.com/
  main_url: https://blog.patreon.com/
  description: >-
    Official blog of Patreon.com
  categories:
    - Blog
  featured: false
- title: Full Beaker
  url: https://fullbeaker.com/
  main_url: https://fullbeaker.com/
  description: >-
    Full Beaker provides independent advice online about careers and home ownership, and connect anyone who asks with companies that can help them.
  categories:
    - Consulting
  featured: false
- title: Citywide Holdup
  url: https://citywideholdup.org/
  main_url: https://citywideholdup.org/
  source_url: https://github.com/killakam3084/citywide-site
  description: >-
    Citywide Holdup is an annual fundraising event held around early November in the city of Austin, TX hosted by the Texas Wranglers benefitting Easter Seals of Central Texas, a non-profit organization that provides exceptional services, education, outreach and advocacy so that people with disabilities can live, learn, work and play in our communities.
  categories:
    - Fundraising
    - Nonprofit
    - Event
  built_by: Cameron Rison
  built_by_url: https://github.com/killakam3084
  featured: false
- title: Dawn Labs
  url: https://dawnlabs.io
  main_url: https://dawnlabs.io
  description: >-
    Thoughtful products for inspired teams. With a holistic approach to engineering and design, we partner with startups and enterprises to build for the digital era.
  categories:
    - Technology
    - Agency
    - Web Development
  featured: false
- title: COOP by Ryder
  url: https://coop.com/
  main_url: https://coop.com/
  description: >
    COOP is a platform that connects fleet managers that have idle vehicles to businesses that are looking to rent vehicles. COOP simplifies the process and paperwork required to safely share vehicles between business owners.
  categories:
    - Marketing
    - Asset Sharing
  built_by: Crispin Porter Bogusky
  built_by_url: http://www.cpbgroup.com/
  featured: false
- title: Domino's Paving for Pizza
  url: https://www.pavingforpizza.com/
  main_url: https://www.pavingforpizza.com/
  description: >
    Nominate your town for a chance to have your rough drive home from Domino's fixed to pizza perfection.
  categories:
    - Marketing
  built_by: Crispin Porter Bogusky
  built_by_url: http://www.cpbgroup.com/
  featured: false
- title: Propapanda
  url: https://propapanda.eu/
  main_url: https://propapanda.eu/
  description: >
    Is a creative production house based in Tallinn, Estonia. We produce music videos, commercials, films and campaigns – from scratch to finish.
  categories:
    - Cinema
    - Video
    - Portfolio
    - Agency
    - Media
  built_by: Henry Kehlmann
  built_by_url: https://github.com/madhenry/
  featured: false
- title: JAMstack.paris
  url: https://jamstack.paris/
  main_url: https://jamstack.paris/
  source_url: https://github.com/JAMstack-paris/jamstack.paris
  description: >
    JAMstack-focused, bi-monthly meetup in Paris
  categories:
    - Web Development
  built_by: Matthieu Auger & Nicolas Goutay
  built_by_url: https://github.com/JAMstack-paris
  featured: false
- title: DexWallet - The only Wallet you need by Dexlab
  main_url: "https://www.dexwallet.io/"
  url: "https://www.dexwallet.io/"
  source_url: "https://github.com/dexlab-io/DexWallet-website"
  featured: false
  description: >-
    DexWallet is a secure, multi-chain, mobile wallet with an upcoming one-click exchange for mobile.
  categories:
    - Blockchain
    - App
    - Open Source
    - React Native
  built_by: DexLab
  built_by_url: "https://github.com/dexlab-io"
- title: Kings Valley Paving
  url: https://kingsvalleypaving.com
  main_url: https://kingsvalleypaving.com
  description: >
    Kings Valley Paving is an asphalt, paving and concrete company serving the commercial, residential and industrial sectors in the Greater Toronto Area.
  categories:
    - Marketing
    - Construction
  built_by: Michael Uloth
  built_by_url: https://www.michaeluloth.com
  featured: false
- title: Peter Barrett
  url: https://www.peterbarrett.ca
  main_url: https://www.peterbarrett.ca
  description: >
    Peter Barrett is a Canadian baritone from Newfoundland and Labrador who performs opera and concert repertoire in Canada, the U.S. and around the world.
  categories:
    - Portfolio
    - Music
  built_by: Michael Uloth
  built_by_url: https://www.michaeluloth.com
  featured: false
- title: NARCAN
  main_url: https://www.narcan.com
  url: https://www.narcan.com
  description: >
    NARCAN Nasal Spray is the first and only FDA-approved nasal form of naloxone for the emergency treatment of a known or suspected opioid overdose.
  categories:
    - Healthcare
  built_by: NARCAN
  built_by_url: https://www.narcan.com
  featured: false
- title: Ritual
  main_url: https://ritual.com
  url: https://ritual.com
  description: >
    Ritual started with a simple question, what exactly is in women's multivitamins? This is the story of what happened when our founder Kat started searching for answers — the story of Ritual.
  categories:
    - Healthcare
  built_by: Ritual
  built_by_url: https://ritual.com
  featured: false
- title: Truebill
  main_url: https://www.truebill.com
  url: https://www.truebill.com
  description: >
    Truebill empowers you to take control of your money.
  categories:
    - Finance
  built_by: Truebill
  built_by_url: https://www.truebill.com
  featured: false
- title: Smartling
  main_url: https://www.smartling.com
  url: https://www.smartling.com
  description: >
    Smartling enables you to automate, manage, and professionally translate content so that you can do more with less.
  categories:
    - Marketing
  built_by: Smartling
  built_by_url: https://www.smartling.com
  featured: false
- title: Clear
  main_url: https://www.clearme.com
  url: https://www.clearme.com
  description: >
    At clear, we’re working toward a future where you are your ID, enabling you to lead an unstoppable life.
  categories:
    - Security
  built_by: Clear
  built_by_url: https://www.clearme.com
  featured: false
- title: VS Code Rocks
  main_url: "https://vscode.rocks"
  url: "https://vscode.rocks"
  source_url: "https://github.com/lannonbr/vscode-rocks"
  featured: false
  description: >
    VS Code Rocks is a place for weekly news on the newest features and updates to Visual Studio Code as well as trending extensions and neat tricks to continually improve your VS Code skills.
  categories:
    - Open Source
    - Blog
    - Web Development
  built_by: Benjamin Lannon
  built_by_url: "https://github.com/lannonbr"
- title: Particle
  main_url: "https://www.particle.io"
  url: "https://www.particle.io"
  featured: false
  description: Particle is a fully-integrated IoT platform that offers everything you need to deploy an IoT product.
  categories:
    - Marketing
    - IOT
- title: freeCodeCamp curriculum
  main_url: "https://learn.freecodecamp.org"
  url: "https://learn.freecodecamp.org"
  featured: false
  description: Learn to code with free online courses, programming projects, and interview preparation for developer jobs.
  categories:
    - Web Development
    - Learning
- title: Tandem
  main_url: "https://tandem.co.uk"
  url: "https://tandem.co.uk/the-app"
  description: >
    We're on a mission to free you of money misery. Our app, card and savings account are designed to help you spend less time worrying about money and more time enjoying life.
  categories:
    - Finance
    - App
  built_by: Tandem
  built_by_url: https://github.com/tandembank
  featured: false
- title: Monbanquet.fr
  main_url: "https://monbanquet.fr"
  url: "https://monbanquet.fr"
  description: >
    Give your corporate events the food and quality it deserves, thanks to the know-how of the best local artisans.
  categories:
    - eCommerce
    - Food
    - Event
  built_by: Monbanquet.fr
  built_by_url: https://github.com/monbanquet
  featured: false
- title: The Leaky Cauldron Blog
  url: https://theleakycauldronblog.com
  main_url: https://theleakycauldronblog.com
  source_url: https://github.com/v4iv/theleakycauldronblog
  description: >
    A Brew of Awesomeness with a Pinch of Magic...
  categories:
    - Blog
  built_by: Vaibhav Sharma
  built_by_url: https://github.com/v4iv
  featured: false
- title: Wild Drop Surf Camp
  main_url: "https://wilddropsurfcamp.com"
  url: "https://wilddropsurfcamp.com"
  description: >
    Welcome to Portugal's best kept secret and be amazed with our nature. Here you can explore, surf, taste the world's best gastronomy and wine, feel the North Canyon's power with the biggest waves in the world and so many other amazing things. Find us, discover yourself!
  categories:
    - Tourism
    - Travel
  built_by: Samuel Fialho
  built_by_url: https://samuelfialho.com
  featured: false
- title: JoinUp HR chatbot
  url: https://www.joinup.io
  main_url: https://www.joinup.io
  description: Custom HR chatbot for better candidate experience
  categories:
    - App
    - Chatbot
    - HR
    - Technology
  featured: false
- title: JDCastro Web Design & Development
  main_url: https://jacobdcastro.com
  url: https://jacobdcastro.com
  source_url: https://github.com/jacobdcastro/personal-site
  featured: false
  description: >
    A small business site for freelance web designer and developer Jacob D. Castro. Includes professional blog, contact forms, and soon-to-come portfolio of sites for clients. Need a new website or an extra developer to share the workload? Feel free to check out the website!
  categories:
    - Blog
    - Portfolio
    - Business
    - Freelance
  built_by: Jacob D. Castro
  built_by_url: https://twitter.com/jacobdcastro
- title: Gatsby Tutorials
  main_url: https://www.gatsbytutorials.com
  url: https://www.gatsbytutorials.com
  source_url: https://github.com/ooloth/gatsby-tutorials
  featured: false
  description: >
    Gatsby Tutorials is a community-updated list of video, audio and written tutorials to help you learn GatsbyJS.
  categories:
    - Web Development
    - Education
    - Open Source
  built_by: Michael Uloth
  built_by_url: "https://www.michaeluloth.com"
- title: Up & Running Tutorials
  main_url: https://www.upandrunningtutorials.com
  url: https://www.upandrunningtutorials.com
  featured: false
  description: >
    Free coding tutorials for web developers. Get your web development career up and running by learning to build better, faster websites.
  categories:
    - Web Development
    - Education
  built_by: Michael Uloth
  built_by_url: "https://www.michaeluloth.com"
- title: Grooovinger
  url: https://www.grooovinger.com
  main_url: https://www.grooovinger.com
  description: >
    Martin Grubinger, a web developer from Austria
  categories:
    - Portfolio
    - Web Development
  built_by: Martin Grubinger
  built_by_url: https://www.grooovinger.com
  featured: false
- title: LXDX - the Crypto Derivatives Exchange
  main_url: https://www.lxdx.co/
  url: https://www.lxdx.co/
  description: >
    LXDX is the world's fastest crypto exchange. Our mission is to bring innovative financial products to retail crypto investors, providing access to the same speed and scalability that institutional investors already depend on us to deliver each and every day.
  categories:
    - Marketing
    - Blockchain
    - Finance
  built_by: Corey Ward
  built_by_url: http://www.coreyward.me/
  featured: false
- title: Kyle McDonald
  url: https://kylemcd.com
  main_url: https://kylemcd.com
  source_url: https://github.com/kylemcd/personal-site-react
  description: >
    Personal site + blog for Kyle McDonald
  categories:
    - Blog
  built_by: Kyle McDonald
  built_by_url: https://kylemcd.com
  featured: false
- title: VSCode Power User Course
  main_url: https://VSCode.pro
  url: https://VSCode.pro
  description: >
    After 10 years with Sublime, I switched to VSCode. Love it. Spent 1000+ hours building a premium video course to help you switch today. 200+ power user tips & tricks turn you into a VSCode.pro
  categories:
    - Education
    - Learning
    - eCommerce
    - Marketing
    - VSCode
    - Technology
    - Web Development
  built_by: Ahmad Awais
  built_by_url: https://twitter.com/MrAhmadAwais/
  featured: false
- title: Thijs Koerselman Portfolio
  main_url: https://www.vauxlab.com
  url: https://www.vauxlab.com
  featured: false
  description: >
    Portfolio of Thijs Koerselman. A freelance software engineer, full-stack web developer and sound designer.
  categories:
    - Portfolio
    - Business
    - Freelance
    - Technology
    - Web Development
    - React Native
    - Music
- title: Ad Hoc Homework
  main_url: https://homework.adhoc.team
  url: https://homework.adhoc.team
  description: >
    Ad Hoc builds government digital services that are fast, efficient, and usable by everyone. Ad Hoc Homework is a collection of coding and design challenges for candidates applying to our open positions.
  categories:
    - Web Development
    - Government
    - Healthcare
    - Programming
  built_by_url: https://adhoc.team
  featured: false
- title: BetterDocs | Discord Themes & Plugins
  main_url: https://betterdocs.us
  url: https://betterdocs.us
  description: >
    All Discord enhancement projects in 1! Free quality Themes and Plugins for Discord and easy installation instructions for BetterDiscord and more!
  categories:
    - Web Development
    - Programming
    - Open Source
  built_by: Christopher R. | Owner
  built_by_url: https://github.com/MrRobotjs/
  featured: false
- title: Birra Napoli
  main_url: http://www.birranapoli.it
  url: http://www.birranapoli.it
  built_by: Ribrain
  built_by_url: https://www.ribrainstudio.com
  featured: false
  description: >
    Birra Napoli official site
  categories:
    - Landing page
    - Business
    - Food
    - Beverage
- title: Satispay
  url: https://www.satispay.com
  main_url: https://www.satispay.com
  categories:
    - Business
    - Finance
    - Technology
  built_by: Satispay
  built_by_url: https://www.satispay.com
  featured: false
- title: The Movie Database - Gatsby
  url: https://tmdb.lekoarts.de
  main_url: https://tmdb.lekoarts.de
  source_url: https://github.com/LekoArts/gatsby-source-tmdb-example
  categories:
    - Open Source
    - Entertainment
    - Gallery
  featured: false
  built_by: LekoArts
  built_by_url: "https://github.com/LekoArts"
  description: >
    Source from The Movie Database (TMDb) API (v3) in Gatsby. This example is built with react-spring, React hooks and react-tabs and showcases the gatsby-source-tmdb plugin. It also has some client-only paths and uses gatsby-image.
- title: LANDR - Creative Tools for Musicians
  url: https://www.landr.com/
  main_url: https://www.landr.com/en/
  categories:
    - Music
    - Technology
    - AI
    - Business
    - Entrepreneurship
    - Freelance
    - Marketing
    - Media
  featured: false
  built_by: LANDR
  built_by_url: https://twitter.com/landr_music
  description: >
    Marketing website built for LANDR. LANDR is a web application that provides tools for musicians to master their music (using artificial intelligence), collaborate with other musicians, and distribute their music to multiple platforms.
- title: ClinicJS
  url: https://clinicjs.org/
  main_url: https://clinicjs.org/
  categories:
    - Performance
    - Technology
    - Documentation
  featured: false
  built_by: NearForm
  built_by_url: "https://www.nearform.com/"
  description: >
    Tools to help diagnose and pinpoint Node.js performance issues.
- title: KOBIT
  main_url: "https://kobit.in"
  url: "https://kobit.in"
  description: Automated Google Analytics Report with everything you need and more
  featured: false
  categories:
    - Marketing
    - Blog
  built_by: mottox2
  built_by_url: "https://mottox2.com"
- title: Aleksander Hansson
  main_url: https://ahansson.com
  url: https://ahansson.com
  featured: false
  description: >
    Portfolio website for Aleksander Hansson
  categories:
    - Portfolio
    - Business
    - Freelance
    - Technology
    - Web Development
    - Consulting
  built_by: Aleksander Hansson
  built_by_url: https://www.linkedin.com/in/aleksanderhansson/
- title: Surfing Nosara
  main_url: "https://www.surfingnosara.com"
  url: "https://www.surfingnosara.com"
  description: Real estate, vacation, and surf report hub for Nosara, Costa Rica
  featured: false
  categories:
    - Business
    - Blog
    - Gallery
    - Marketing
  built_by: Desarol
  built_by_url: "https://www.desarol.com"
- title: Crispin Porter Bogusky
  url: https://cpbgroup.com/
  main_url: https://cpbgroup.com/
  description: >
    We solve the world’s toughest communications problems with the most quantifiably potent creative assets.
  categories:
    - Agency
    - Advertising
    - Design
    - Marketing
  built_by: Crispin Porter Bogusky
  built_by_url: https://cpbgroup.com/
  featured: false
- title: graphene-python
  url: https://graphene-python.org
  main_url: https://graphene-python.org
  description: Graphene is a collaboratively funded project.Graphene-Python is a library for building GraphQL APIs in Python easily.
  categories:
    - Library
    - API
    - Documentation
  featured: false
- title: Song Wang's Blog
  main_url: "https://songwang.io/"
  url: "https://songwang.io/"
  source_url: "https://github.com/wangsongiam/songwang.io/"
  description: >
    The website about Song Wang.
  categories:
    - Blog
    - Technology
    - Web Development
  built_by: Song Wang
  built_by_url: "https://github.com/wangsongiam/"
  featured: false
- title: Engel & Völkers Ibiza Holiday Rentals
  main_url: "https://www.ev-ibiza.com/"
  url: "https://www.ev-ibiza.com/"
  featured: false
  built_by: Ventura Digitalagentur
  description: >
    Engel & Völkers, one of the most successful real estate agencies in the world, offers luxury holiday villas to rent in Ibiza.
  categories:
    - Tourism
    - Travel
- title: Sylvain Hamann's personal website
  url: "https://shamann.fr"
  main_url: "https://shamann.fr"
  source_url: "https://github.com/sylvhama/shamann-gatsby/"
  description: >
    Sylvain Hamann, web developer from France
  categories:
    - Portfolio
    - Web Development
  built_by: Sylvain Hamann
  built_by_url: "https://twitter.com/sylvhama"
  featured: false
- title: Jane Manchun Wong's Personal Website
  main_url: "https://wongmjane.com/"
  url: "https://wongmjane.com/"
  description: >
    Jane Manchun Wong's Personal Website is where she posts bug bounty write-ups, discoveries from reverse engineering apps and personal thoughts. This site is built on Gatsby v2 and it leverages the ecosystem to provide PWA features such as offline support.
  categories:
    - Blog
    - Portfolio
    - Security
  built_by: Jane Manchun Wong
  built_by_url: "https://twitter.com/wongmjane"
  featured: false
- title: PostPost
  main_url: "https://postpost.design"
  source_url: "https://github.com/postpostpdx/website"
  url: "https://postpost.design"
  description: >
    PostPost is a small studio based in Portland, OR that is focused on product design, web design/development, branding, and strategy.
  categories:
    - Portfolio
    - Design
    - Agency
    - Web Development
  built_by: Jonathan Simcoe
  built_by_url: "https://twitter.com/jdsimcoe"
  featured: false
- title: Luca Crea's portfolio
  main_url: https://lcrea.github.io
  url: https://lcrea.github.io
  description: >
    Portfolio and personal website of Luca Crea, an Italian software engineer.
  categories:
    - Portfolio
  built_by: Luca Crea
  built_by_url: https://github.com/lcrea
  featured: false
- title: Escalade Sports
  main_url: "https://www.escaladesports.com/"
  url: "https://www.escaladesports.com/"
  categories:
    - eCommerce
    - Sports
  built_by: Escalade Sports
  built_by_url: "https://www.escaladesports.com/"
  featured: false
- title: Exposify
  main_url: "https://www.exposify.de/"
  url: "https://www.exposify.de/"
  description: >
    This is our German website built with Gatsby 2.0, Emotion and styled-system.
    Exposify is a proptech startup and builds technology for real estate businesses.
    We provide our customers with an elegant agent software in combination
    with beautifully designed and fast websites.
  categories:
    - Web Development
    - Real Estate
    - Agency
    - Marketing
  built_by: Exposify
  built_by_url: "https://www.exposify.de/"
  featured: false
- title: Steak Point
  main_url: https://www.steakpoint.at/
  url: https://www.steakpoint.at/
  description: >
    Steak Restaurant in Vienna, Austria (Wien, Österreich).
  categories:
    - Restaurant
    - Food
  built_by: Peter Kroyer
  built_by_url: https://www.peterkroyer.at/
  featured: false
- title: Takumon blog
  main_url: "https://takumon.com"
  url: "https://takumon.com"
  source_url: "https://github.com/Takumon/blog"
  description: Java Engineer's tech blog.
  featured: false
  categories:
    - Blog
  built_by: Takumon
  built_by_url: "https://twitter.com/inouetakumon"
- title: DayThirty
  main_url: "https://daythirty.com"
  url: "https://daythirty.com"
  description: DayThirty - ideas for the new year.
  featured: false
  categories:
    - Health & Wellness
  built_by: Jack Oliver
  built_by_url: "https://twitter.com/mrjackolai"
- title: TheAgencyProject
  main_url: "https://theagencyproject.co"
  url: "https://theagencyproject.co"
  description: Agency model, without agency overhead.
  categories:
    - Agency
  built_by: JV-LA
  built_by_url: https://jv-la.com
- title: Karen Hou's portfolio
  main_url: https://www.karenhou.com/
  url: https://www.karenhou.com/
  categories:
    - Portfolio
  built_by: Karen H. Developer
  built_by_url: https://github.com/karenhou
  featured: false
- title: Jean Luc Ponty
  main_url: "https://ponty.com"
  url: "https://ponty.com"
  description: Official site for Jean Luc Ponty, French virtuoso violinist and jazz composer.
  featured: false
  categories:
    - Music
    - Entertainment
  built_by: Othermachines
  built_by_url: "https://othermachines.com"
- title: Rosewood Family Advisors
  main_url: "https://www.rfallp.com/"
  url: "https://www.rfallp.com/"
  description: Rosewood Family Advisors LLP (Palo Alto) provides a diverse range of family office services customized for ultra high net worth individuals.
  featured: false
  categories:
    - Finance
    - Business
  built_by: Othermachines
  built_by_url: "https://othermachines.com"
- title: Cole Walker's Portfolio
  main_url: "https://www.walkermakes.com"
  url: "https://www.walkermakes.com"
  source_url: "https://github.com/ColeWalker/portfolio"
  description: The portfolio of web developer Cole Walker, built with the help of Gatsby v2, React-Spring, and SASS.
  featured: false
  categories:
    - Portfolio
    - Web Development
  built_by: Cole Walker
  built_by_url: "https://www.walkermakes.com"
- title: Ashley Thouret
  main_url: "https://www.ashleythouret.com"
  url: "https://www.ashleythouret.com"
  description: Official website of Canadian soprano Ashley Thouret.
  categories:
    - Portfolio
    - Music
  built_by: Michael Uloth
  built_by_url: "https://www.michaeluloth.com"
  featured: false
- title: The AZOOR Society
  main_url: "https://www.theazoorsociety.org"
  url: "https://www.theazoorsociety.org"
  description: The AZOOR Society is a UK-based charity committed to promoting awareness of Acute Zonal Occult Outer Retinopathy and assisting further research.
  categories:
    - Health & Wellness
    - Community
    - Nonprofit
  built_by: Michael Uloth
  built_by_url: "https://www.michaeluloth.com"
  featured: false
- title: Gábor Fűzy pianist
  main_url: "https://pianobar.hu"
  url: "https://pianobar.hu"
  description: Gábor Fűzy pianist's offical website built with Gatsby v2.
  categories:
    - Music
  built_by: Zoltán Bedi
  built_by_url: "https://github.com/B3zo0"
  featured: false
- title: Logicwind
  main_url: "https://logicwind.com"
  url: "https://logicwind.com"
  description: Website of Logicwind - Javascript experts, Technology development agency & consulting.
  featured: false
  categories:
    - Portfolio
    - Agency
    - Web Development
    - Consulting
  built_by: Logicwind
  built_by_url: "https://www.logicwind.com"
- title: ContactBook.app
  main_url: "https://contactbook.app"
  url: "https://contactbook.app"
  description: Seamlessly share Contacts with G Suite team members
  featured: false
  categories:
    - Landing page
    - Blog
  built_by: Logicwind
  built_by_url: "https://www.logicwind.com"
- title: npm.cardiv.de
  url: https://npm.cardiv.de
  main_url: https://npm.cardiv.de
  source_url: https://github.com/cardiv/npm.cardiv.de
  description: >
    A site to collect personal favorites of NPM packages – sorted by downloads count with a tags filter and search by title. Fork it and bookmark your favorite packages!
  categories:
    - Directory
    - JavaScript
    - Library
    - Open Source
    - Programming
    - Web Development
    - Bookmarks
    - Favorites
  built_by: cardiv
  built_by_url: https://github.com/cardiv/
  featured: false
- title: Waterscapes
  main_url: "https://waterscap.es"
  url: "https://waterscap.es/lake-monteynard/"
  source_url: "https://github.com/gaelbillon/Waterscapes-Gatsby-site"
  description: Waterscap.es is a directory of bodies of water (creeks, ponds, waterfalls, lakes, etc) with information about each place such as how to get there, hike time, activities and photos and a map displayed with the Mapbox GL SJ npm package. It was developed with the goal of learning Gatsby. This website is based on the gatsby-contentful-starter and uses Contentful as CMS. It is hosted on Netlify. Hooks are setup with Bitbucket and Contentful to trigger a new build upon code or content changes. The data on Waterscap.es is a mix of original content and informations from the internets gathered and put together.
  categories:
    - Directory
    - Photography
    - Travel
  built_by: Gaël Billon
  built_by_url: "https://gaelbillon.com"
  featured: false
- title: Packrs
  url: "https://www.packrs.co/"
  main_url: "https://www.packrs.co/"
  description: >
    Packrs is a local delivery platform, one spot for all your daily requirements. On a single tap get everything you need at your doorstep.
  categories:
    - Marketing
    - Landing Page
    - Entrepreneurship
  built_by: Vipin Kumar Rawat
  built_by_url: "https://github.com/aesthytik"
  featured: false
- title: HyakuninIsshu
  main_url: "https://hyakuninanki.net"
  url: "https://hyakuninanki.net"
  source_url: "https://github.com/rei-m/web_hyakuninisshu"
  description: >
    HyakuninIsshu is a traditional Japanese card game.
  categories:
    - Education
    - Gallery
    - Entertainment
  built_by: Rei Matsushita
  built_by_url: "https://github.com/rei-m/"
  featured: false
- title: WQU Partners
  main_url: "https://partners.wqu.org/"
  url: "https://partners.wqu.org/"
  featured: false
  categories:
    - Marketing
    - Education
    - Landing Page
  built_by: Corey Ward
  built_by_url: "http://www.coreyward.me/"
- title: Federico Giacone
  url: "https://federico.giac.one/"
  main_url: "https://federico.giac.one"
  source_url: "https://github.com/leopuleo/federico.giac.one"
  description: >
    Digital portfolio for Italian Architect Federico Giacone.
  categories:
    - Portfolio
    - Gallery
  built_by: Leonardo Giacone
  built_by_url: "https://github.com/leopuleo"
  featured: false
- title: Station
  url: "https://getstation.com/"
  main_url: "https://getstation.com/"
  description: Station is the first smart browser for busy people. A single place for all of your web applications.
  categories:
    - Technology
    - Web Development
    - Productivity
  featured: false
- title: Vyron Vasileiadis
  url: "https://fedonman.com/"
  main_url: "https://fedonman.com"
  source_url: "https://github.com/fedonman/fedonman-website"
  description: Personal space of Vyron Vasileiadis aka fedonman, a Web & IoT Developer, Educator and Entrepreneur based in Athens, Greece.
  categories:
    - Portfolio
    - Technology
    - Web Development
    - Education
  built_by: Vyron Vasileiadis
  built_by_url: "https://github.com/fedonman"
- title: Fabien Champigny
  url: "https://www.champigny.name/"
  main_url: "https://www.champigny.name/"
  built_by_url: "https://www.champigny.name/"
  description: Fabien Champigny's personal blog. Entrepreneur, hacker and loves street photo.
  categories:
    - Blog
    - Gallery
    - Photography
    - Productivity
    - Entrepreneurship
  featured: false
- title: Alex Xie - Portfolio
  url: https://alexieyizhe.me/
  main_url: https://alexieyizhe.me/
  source_url: https://github.com/alexieyizhe/alexieyizhe.github.io
  description: >
    Personal website of Alex Yizhe Xie, a University of Waterloo Computer Science student and coding enthusiast.
  categories:
    - Blog
    - Portfolio
    - Web Development
  featured: false
- title: Equithon
  url: https://equithon.org/
  main_url: https://equithon.org/
  source_url: https://github.com/equithon/site-main/
  built_by: Alex Xie
  built_by_url: https://alexieyizhe.me/
  description: >
    Equithon is the largest social innovation hackathon in Waterloo, Canada. It was founded in 2016 to tackle social equity issues and create change.
  categories:
    - Education
    - Event
    - Hackathon
    - Learning
    - Open Source
    - Nonprofit
    - Technology
  featured: false
- title: Dale Blackburn - Portfolio
  url: https://dakebl.co.uk/
  main_url: https://dakebl.co.uk/
  source_url: https://github.com/dakebl/dakebl.co.uk
  description: >
    Dale Blackburn's personal website and blog.
  categories:
    - Blog
    - Portfolio
    - Web Development
  featured: false
- title: Portfolio of Anthony Wiktor
  url: https://www.anthonydesigner.com/
  main_url: https://www.anthonydesigner.com/
  description: >
    Anthony Wiktor is a Webby Award-Winning Creative Director and Digital Designer twice named Hot 100 by WebDesigner Magazine. Anthony has over a decade of award-winning experience in design and has worked on projects across a diverse set of industries — from entertainment to consumer products to hospitality to technology. Anthony is a frequent lecturer at USC’s Annenberg School for Communication & Journalism and serves on the board of AIGA Los Angeles.
  categories:
    - Portfolio
    - Marketing
  built_by: Maciej Leszczyński
  built_by_url: http://twitter.com/_maciej
  featured: false
- title: Frame.io Workflow Guide
  main_url: https://workflow.frame.io
  url: https://workflow.frame.io
  description: >
    The web’s most comprehensive post-production resource, written by pro filmmakers, for pro filmmakers. Always expanding, always free.
  categories:
    - Education
    - Cinema
  built_by: Frame.io
  built_by_url: https://frame.io
  featured: false
- title: MarcySutton.com
  main_url: https://marcysutton.com
  url: https://marcysutton.com
  description: >
    The personal website of web developer and accessibility advocate Marcy Sutton.
  categories:
    - Blog
    - Accessibility
    - Video
    - Photography
    - Images
    - CSS Grid
  built_by: Marcy Sutton
  built_by_url: https://marcysutton.com
  featured: true
- title: Kepinski.me
  main_url: https://kepinski.me
  url: https://kepinski.me
  description: >
    The personal site of Antoni Kepinski, Node.js Developer.
  categories:
    - Portfolio
    - Open Source
  built_by: Antoni Kepinski
  built_by_url: https://kepinski.me
  featured: false
- title: WPGraphQL Docs
  main_url: https://docs.wpgraphql.com
  url: https://docs.wpgraphql.com
  description: >
    Documentation for WPGraphQL, a free open-source WordPress plugin that provides an extendable GraphQL schema and API for any WordPress site.
  categories:
    - API
    - CMS
    - Documentation
    - GraphQL
    - Technology
    - Web Development
    - WordPress
  built_by: WPGraphQL
  built_by_url: https://wpgraphql.com
  featured: false
- title: Shine Lawyers
  main_url: https://www.shine.com.au
  url: https://www.shine.com.au
  description: >
    Shine Lawyers is an Australian legal services website built with Gatsby v2, Elasticsearch, Isso, and Geolocation services.
  categories:
    - Legal
    - Business
    - Blog
- title: Parallel Polis Kosice
  url: https://www.paralelnapoliskosice.sk/
  main_url: https://www.paralelnapoliskosice.sk/
  source_url: https://github.com/ParalelnaPolisKE/paralelnapoliskosice.sk
  description: >
    Parallel Polis is a collective of people who want to live in a more opened world. We look for possibilities and technologies (Bitcoin, the blockchain, reputation systems and decentralized technologies in general) that open new ways, make processes easier and remove unnecessary barriers. We want to create an environment that aims at education, discovering and creating better systems for everybody who is interested in freedom and independence.
  categories:
    - Blog
    - Education
    - Technology
    - Blockchain
  built_by: Roman Vesely
  built_by_url: https://romanvesely.
  featured: false
- title: Unda Solutions
  url: https://unda.com.au
  main_url: https://unda.com.au
  description: >
    A custom web application development company in Perth, WA
  categories:
    - Business
    - Freelance
    - Web Development
    - Technology
  featured: false
- title: BIGBrave
  main_url: https://bigbrave.digital
  url: https://bigbrave.digital
  description: >
    BIGBrave is a strategic design firm. We partner with our clients, big and small, to design & create human-centered brands, products, services and systems that are simple, beautiful and easy to use.
  categories:
    - Agency
    - Web Development
    - Marketing
    - Technology
    - WordPress
  built_by: Francois Brill
  built_by_url: https://bigbrave.digital
  featured: false
- title: KegTracker
  main_url: https://www.kegtracker.co.za
  url: https://www.kegtracker.co.za
  description: >
    Keg Tracker is part of the Beverage Insights family and its sole aim is to provide you with the right data about your kegs to make better decisions. In today’s business landscape having the right information at your finger tips is crucial to the agility of your business.
  categories:
    - Food
    - Business
    - Technology
  built_by: Francois Brill
  built_by_url: https://bigbrave.digital
  featured: false
- title: Mike Nichols
  url: https://www.mikenichols.me
  main_url: https://www.mikenichols.me
  description: >
    Portfolio site of Mike Nichols, a UX designer and product development lead.
  categories:
    - Portfolio
    - Technology
    - Web Development
  built_by: Mike Nichols
  featured: false
- title: Steve Haid
  url: https://www.stevehaid.com
  main_url: https://www.stevehaid.com
  description: >
    Steve Haid is a real estate agent and Professional Financial Planner (PFP) who has been helping clients achieve their investment goals since 2006.
  categories:
    - Marketing
    - Real Estate
  built_by: Michael Uloth
  built_by_url: "https://www.michaeluloth.com"
- title: Incremental - Loyalty, Rewards and Incentive Programs
  main_url: https://www.incremental.com.au
  url: https://www.incremental.com.au
  description: >
    Sydney-based digital agency specialising in loyalty, rewards and incentive programs. WordPress backend; Cloudinary, YouTube and Hubspot form integration; query data displayed as animated SVG graphs; video background in the header.
  categories:
    - Agency
    - Portfolio
    - WordPress
  built_by: Incremental
  built_by_url: https://www.incremental.com.au
  featured: false
- title: Technica11y
  main_url: https://www.technica11y.org
  url: https://www.technica11y.org
  description: >
    Discussing challenges in technical accessibility.
  categories:
    - Accessibility
    - Education
    - Video
  built_by: Tenon.io
  built_by_url: https://tenon.io
  featured: false
- title: Tenon-UI Documentation
  main_url: https://www.tenon-ui.info
  url: https://www.tenon-ui.info
  description: >
    Documentation site for Tenon-UI: Tenon.io's accessible components library.
  categories:
    - Accessibility
    - Documentation
    - Library
    - Web Development
  built_by: Tenon.io
  built_by_url: https://tenon.io
  featured: false
- title: Matthew Secrist
  main_url: https://www.matthewsecrist.net
  url: https://www.matthewsecrist.net
  source_url: https://github.com/matthewsecrist/v3
  description: >
    Matthew Secrist's personal portfolio using Gatsby, Prismic and Styled-Components.
  categories:
    - Portfolio
    - Technology
    - Web Development
  built_by: Matthew Secrist
  built_by_url: https://www.matthewsecrist.net
  featured: false
- title: Node.js Dev
  main_url: https://nodejs.dev
  url: https://nodejs.dev
  source_url: https://github.com/nodejs/nodejs.dev
  description: >
    Node.js Foundation Website.
  categories:
    - Node.js
    - Documentation
    - Dev
    - Web Development
  built_by: Node.js Website Redesign Working Group
  built_by_url: https://github.com/nodejs/website-redesign
  featured: false
- title: Sheffielders
  main_url: https://sheffielders.org
  url: https://sheffielders.org
  source_url: https://github.com/davemullenjnr/sheffielders
  description: >
    A collective of businesses, creatives, and projects based in Sheffield, UK.
  categories:
    - Directory
  built_by: Dave Mullen Jnr
  built_by_url: https://davemullenjnr.co.uk
  featured: false
- title: Stealth Labs
  url: https://stealthlabs.io
  main_url: https://stealthlabs.io
  description: >
    We design and develop for the web, mobile and desktop
  categories:
    - Portfolio
    - Web Development
  built_by: Edvins Antonovs
  built_by_url: https://edvins.io
  featured: false
- title: Constanzia Yurashko
  main_url: https://www.constanziayurashko.com
  url: https://www.constanziayurashko.com
  description: >
    Exclusive women's ready-to-wear fashion by designer Constanzia Yurashko.
  categories:
    - Fashion
    - Portfolio
  built_by: Maxim Andries
  featured: false
- title: The Tenon.io blog
  main_url: https://blog.tenon.io/
  url: https://blog.tenon.io/
  description: >
    The Tenon.io blog features articles on accessibility written by some of the industry's leading lights and includes news, guidance, and education.
  categories:
    - Accessibility
    - Blog
    - Education
  built_by: Tenon.io
  built_by_url: https://tenon.io
  featured: false
- title: Algolia
  url: https://algolia.com
  main_url: https://algolia.com
  description: >
    Algolia helps businesses across industries quickly create relevant, scalable, and lightning fast search and discovery experiences.
  categories:
    - Web Development
    - Technology
    - Open Source
    - Featured
  built_by: Algolia
  featured: true
- title: GVD Renovations
  url: https://www.gvdrenovations.com/
  main_url: https://www.gvdrenovations.com/
  description: >
    GVD Renovations is a home improvement contractor with a well known reputation as a professional, quality contractor in California.
  categories:
    - Construction
    - Business
  built_by: David Krasniy
  built_by_url: http://dkrasniy.com
  featured: false
- title: Styled System
  url: https://styled-system.com/
  main_url: https://styled-system.com/
  source_url: https://github.com/styled-system/styled-system/tree/master/docs
  description: >
    Style props for rapid UI development.
  categories:
    - Design System
    - Styles
    - Type Scale
    - Responsive Design
  built_by: Brent Jackson
  built_by_url: https://jxnblk.com/
- title: Timehacker
  url: https://timehacker.app
  main_url: https://timehacker.app
  description: >
    Procrastination killer, automatic time tracking app to skyrocket your productivity
  categories:
    - Productivity
    - App
    - Technology
    - Marketing
    - Landing Page
  built_by: timehackers
  featured: false
- title: Little & Big
  main_url: "https://www.littleandbig.com.au/"
  url: "https://www.littleandbig.com.au/"
  description: >
    Little & Big exists with the aim to create Websites, Apps, E-commerce stores
    that are consistently unique and thoughtfully crafted, every time.
  categories:
    - Agency
    - Design
    - Web Development
    - Portfolio
  built_by: Little & Big
  built_by_url: "https://www.littleandbig.com.au/"
  featured: false
- title: Cat Knows
  main_url: "https://catnose99.com/"
  url: "https://catnose99.com/"
  description: >
    Personal blog built with Gatsby v2.
  categories:
    - Blog
    - Web Development
  built_by: CatNose
  built_by_url: "https://twitter.com/catnose99"
  featured: false
- title: just some dev
  url: https://www.iamdeveloper.com
  main_url: https://www.iamdeveloper.com
  source_url: https://github.com/nickytonline/www.iamdeveloper.com
  description: >
    Just some software developer writing things ✏️
  categories:
    - Blog
  built_by: Nick Taylor
  built_by_url: https://www.iamdeveloper.com
  featured: false
- title: Keziah Moselle Blog
  url: https://blog.keziahmoselle.fr/
  main_url: https://blog.keziahmoselle.fr/
  source_url: https://github.com/KeziahMoselle/blog.keziahmoselle.fr
  description: >
    ✍️ A place to share my thoughts.
  categories:
    - Blog
  built_by: Keziah Moselle
  built_by_url: https://keziahmoselle.fr/
- title: xfuture's blog
  url: https://www.xfuture-blog.com/
  main_url: https://www.xfuture-blog.com/
  source_url: https://github.com/xFuture603/xfuture-blog
  description: >
    A blog about Devops, Web development, and my insights as a systems engineer.
  categories:
    - Blog
  built_by: Daniel Uhlmann
  built_by_url: https://www.xfuture-blog.com/
- title: Mayne's Blog
  main_url: "https://gine.me/"
  url: "https://gine.me/page/1"
  source_url: "https://github.com/mayneyao/gine-blog"
  featured: false
  categories:
    - Blog
    - Web Development
- title: Bakedbird
  url: https://bakedbird.com
  main_url: https://bakedbird.com
  description: >
    Eleftherios Psitopoulos - A frontend developer from Greece ☕
  categories:
    - Portfolio
    - Blog
  built_by: Eleftherios Psitopoulos
  built_by_url: https://bakedbird.com
- title: Benjamin Lannon
  url: https://lannonbr.com
  main_url: https://lannonbr.com
  source_url: https://github.com/lannonbr/Portfolio-gatsby
  description: >
    Personal portfolio of Benjamin Lannon
  categories:
    - Portfolio
    - Web Development
  built_by: Benjamin Lannon
  built_by_url: https://lannonbr.com
  featured: false
- title: Aravind Balla
  url: https://aravindballa.com
  main_url: https://aravindballa.com
  source_url: https://github.com/aravindballa/website2017
  description: >
    Personal portfolio of Aravind Balla
  categories:
    - Portfolio
    - Blog
    - Web Development
  built_by: Aravind Balla
  built_by_url: https://aravindballa.com
- title: Kaleb McKelvey
  url: https://kalebmckelvey.com
  main_url: https://kalebmckelvey.com
  source_url: https://github.com/avatar-kaleb/kalebmckelvey-site
  description: >
    Personal portfolio of Kaleb McKelvey!
  categories:
    - Blog
    - Portfolio
  built_by: Kaleb McKelvey
  built_by_url: https://kalebmckelvey.com
  featured: false
- title: Michal Czaplinski
  url: https://czaplinski.io
  main_url: https://czaplinski.io
  source_url: https://github.com/michalczaplinski/michalczaplinski.github.io
  description: >
    Michal Czaplinski is a full-stack developer 🚀
  categories:
    - Portfolio
    - Web Development
  built_by: Michal Czaplinski mmczaplinski@gmail.com
  built_by_url: https://czaplinski.io
  featured: false
- title: Interactive Investor (ii)
  url: https://www.ii.co.uk
  main_url: https://www.ii.co.uk
  description: >
    Hybrid (static/dynamic) Gatsby web app for ii's free research, news and analysis, discussion and product marketing site.
  categories:
    - Banking
    - Business
    - Finance
    - Technology
  built_by: Interactive Investor (ii)
  built_by_url: https://www.ii.co.uk
  featured: false
- title: Weingut Goeschl
  url: https://www.weingut-goeschl.at/
  main_url: https://www.weingut-goeschl.at/
  description: >
    Weingut Goeschl is a family winery located in Gols, Burgenland in Austria (Österreich)
  categories:
    - eCommerce
    - Webshop
    - Beverage
    - Business
  built_by: Peter Kroyer
  built_by_url: https://www.peterkroyer.at/
  featured: false
- title: Josef Aidt
  url: https://josefaidt.me
  main_url: https://josefaidt.me
  source_url: https://github.com/josefaidt/josefaidt.github.io
  description: >
    Personal website, blog, portfolio for Josef Aidt
  categories:
    - Portfolio
    - Blog
    - Web Development
  built_by: Josef Aidt
  built_by_url: https://twitter.com/garlicbred
- title: Hash Tech Guru
  url: https://hashtech.guru
  main_url: https://hashtech.guru
  description: >
    Software Development Training School and Tech Blog
  categories:
    - Blog
    - Education
  built_by: Htet Wai Yan Soe
  built_by_url: https://github.com/johnreginald
- title: AquaGruppen Vattenfilter
  url: https://aquagruppen.se
  main_url: https://aquagruppen.se/
  description: >
    Water filter and water treatment products in Sweden
  categories:
    - Business
    - Technology
  built_by: Johan Eliasson
  built_by_url: https://github.com/elitan
  featured: false
- title: How To egghead
  main_url: https://howtoegghead.com/
  url: https://howtoegghead.com/
  source_url: https://github.com/eggheadio/how-to-egghead
  featured: false
  built_by: egghead.io
  built_by_url: https://egghead.io
  description: >
    How to become an egghead instructor or reviewer
  categories:
    - Documentation
    - Education
- title: Sherpalo Ventures
  main_url: "https://www.sherpalo.com/"
  url: "https://www.sherpalo.com/"
  featured: false
  categories:
    - Finance
    - Business
    - Technology
  built_by: Othermachines
  built_by_url: "https://othermachines.com"
- title: WrapCode
  url: https://www.wrapcode.com
  main_url: https://www.wrapcode.com
  description: >
    A full stack blog on Microsoft Azure, JavaScript, DevOps, AI and Bots.
  categories:
    - Blog
    - Technology
    - Web Development
  built_by: Rahul P
  built_by_url: https://twitter.com/_rahulpp
  featured: false
- title: Kirankumar Ambati's Portfolio
  url: https://www.kirankumarambati.me
  main_url: https://www.kirankumarambati.me
  description: >
    Personal website, blog, portfolio of Kirankumar Ambati
  categories:
    - Blog
    - Portfolio
    - Web Development
    - Personal Website
  built_by: Kirankumar Ambati
  built_by_url: https://github.com/kirankumarambati
  featured: false
- title: Mixkit by Envato
  url: https://mixkit.co
  main_url: https://mixkit.co
  description: >
    Extraordinary free HD videos
  categories:
    - Video
    - Art
    - Design
    - Gallery
    - Video
  built_by: Envato
  built_by_url: https://github.com/envato
  featured: false
- title: Rou Hun Fan's portfolio
  main_url: https://flowen.me
  url: https://flowen.me
  source_url: https://github.com/flowen/flowen.me/tree/master/2019/v3
  description: >
    Portfolio of creative developer Rou Hun Fan. Built with Gatsby v2 &amp; Greensock drawSVG.
  categories:
    - Portfolio
    - Personal Website
  built_by: Rou Hun Fan Developer
  built_by_url: https://flowen.me
  featured: false
- title: chadly.net
  url: https://www.chadly.net
  main_url: https://www.chadly.net
  source_url: https://github.com/chadly/chadly.net
  description: >
    Personal tech blog by Chad Lee.
  categories:
    - Blog
    - Technology
    - Web Development
  built_by: Chad Lee
  built_by_url: https://github.com/chadly
  featured: false
- title: CivicSource
  url: https://www.civicsource.com
  main_url: https://www.civicsource.com
  description: >
    Online auction site to purchase tax-distressed properties from local taxing authorities.
  categories:
    - Auction
    - Real Estate
    - Government
  featured: false
- title: SpotYou
  main_url: "https://spotyou.joshglazer.com"
  url: "https://spotyou.joshglazer.com"
  source_url: "https://github.com/joshglazer/spotyou"
  description: >
    SpotYou allows you to watch your favorite music videos on Youtube based on your Spotify Preferences
  categories:
    - Entertainment
    - Music
  built_by: Josh Glazer
  built_by_url: https://linkedin.com/in/joshglazer/
  featured: false
- title: Hesam Kaveh's blog
  description: >
    A blog with great seo that using gatsby-source-wordpress to fetch posts from backend
  main_url: "https://hesamkaveh.com/"
  url: "https://hesamkaveh.com/"
  source_url: "https://github.com/hesamkaveh/sansi"
  featured: false
  categories:
    - Blog
    - WordPress
- title: On Earth Right Now
  main_url: https://oern.tv
  url: https://oern.tv
  source_url: https://github.com/cadejscroggins/oern.tv
  description: >
    A curated list of live video feeds from around the world—built with GatsbyJS.
  categories:
    - Directory
    - Entertainment
    - Gallery
  built_by: Cade Scroggins
  built_by_url: https://cadejs.com
  featured: false
- title: Oliver Gomes Portfolio
  main_url: https://oliver-gomes.github.io/v4/
  url: https://oliver-gomes.github.io/v4/
  description: >
    As an artist and a web designer/developer, I wanted to find a way to present these two portfolios in a way that made sense.  I felt with new found power of speed, Gatsby helped keep my creativity intact with amazing response and versatility. I felt my butter smooth transition felt much better in user perspective and super happy with the power of Gatsby.
  categories:
    - Portfolio
    - Web Development
    - Blog
  built_by: Oliver Gomes
  built_by_url: https://github.com/oliver-gomes
  featured: false
- title: Patrik Szewczyk
  url: https://www.szewczyk.cz/
  main_url: https://www.szewczyk.cz/
  description: >
    Patrik Szewczyk – Javascript, Typescript, React, Node.js developer, Redux, Reason
  categories:
    - Portfolio
  built_by: Patrik Szewczyk
  built_by_url: https://linkedin.com/in/thepatriczek/
  featured: false
- title: Patrik Arvidsson's portfolio
  url: https://www.patrikarvidsson.com
  main_url: https://www.patrikarvidsson.com
  source_url: https://github.com/patrikarvidsson/patrikarvidsson.com
  description: >
    Personal portfolio site of Swedish interaction designer Patrik Arvidsson. Built with Gatsby, Tailwind CSS, Emotion JS and Contentful.
  categories:
    - Blog
    - Design
    - Portfolio
    - Web Development
    - UX/UI
    - Technology
  built_by: Patrik Arvidsson
  built_by_url: https://www.patrikarvidsson.com
  featured: false
- title: Jacob Cofman's Blog
  description: >
    Personal blog / portfolio about Jacob Cofman.
  main_url: "https://jcofman.de/"
  url: "https://jcofman.de/"
  source_url: "https://github.com/JCofman/jc-website"
  featured: false
  categories:
    - Blog
    - Portfolio
    - Personal Website
- title: re-geo
  description: >
    re-geo is react based geo cities style component.
  main_url: "https://re-geo.netlify.com/"
  url: "https://re-geo.netlify.com/"
  source_url: "https://github.com/sadnessOjisan/re-geo-lp"
  categories:
    - Open Source
    - Joke
  built_by: sadnessOjisan
  built_by_url: https://twitter.com/sadnessOjisan
  featured: false
- title: Luis Cestou Portfolio
  description: >
    Portfolio of graphic + interactive designer Luis Cestou.
  main_url: "https://luiscestou.com"
  url: "https://luiscestou.com"
  source_url: "https://github.com/lcestou/luiscestou.com"
  built_by: Luis Cestou contact@luiscestou.com
  built_by_url: https://luiscestou.com
  featured: false
  categories:
    - Portfolio
    - Web Development
- title: Data Hackers
  url: https://datahackers.com.br/
  main_url: https://datahackers.com.br/
  description: >
    Official website for the biggest portuguese-speaking data science community. Makes use of several data sources such as podcasts from Anchor, messages from Slack, newsletters from MailChimp and blog posts from Medium. The unique visual design also had its hurdles and was quite fun to develop!
  categories:
    - Blog
    - Education
    - Podcast
    - Technology
  built_by: Kaordica
  built_by_url: https://kaordica.design
  featured: false
- title: TROMAQ
  url: https://www.tromaq.com/
  main_url: https://www.tromaq.com/
  description: >
    TROMAQ executes earthmoving services and rents heavy machinery for construction work. Even with the lack of good photography, their new site managed to pass a solid and trustworthy feeling to visitors during testing and they're already seeing the improvement in brand awareness, being the sole player with a modern website in their industry.
  categories:
    - Marketing
  built_by: Kaordica
  built_by_url: https://kaordica.design
  featured: false
- title: Novida Consulting
  url: https://www.novidaconsultoria.com.br
  main_url: https://www.novidaconsultoria.com.br
  description: >
    Novida’s goal was to position itself as a solid, exclusive and trustworthy brand for families looking for a safe financial future… We created a narrative and visual design that highlight their exclusivity.
  categories:
    - Marketing
  built_by: Kaordica
  built_by_url: https://kaordica.design
  featured: false
- title: We Are Clarks
  url: "https://www.weareclarks.com"
  main_url: "https://www.weareclarks.com"
  source_url: "https://github.com/abeaclark/weareclarks"
  description: >
    A family travel blog.
  categories:
    - Blog
    - Travel
  built_by: Abe Clark
  built_by_url: https://www.linkedin.com/in/abrahamclark/
  featured: false
- title: Guillaume Briday's Blog
  main_url: "https://guillaumebriday.fr/"
  url: "https://guillaumebriday.fr/"
  source_url: "https://github.com/guillaumebriday/guillaumebriday.fr"
  description: >
    My personal blog built with Gatsby and Tailwind CSS.
  categories:
    - Blog
    - Web Development
    - Technology
  built_by: Guillaume Briday
  built_by_url: https://guillaumebriday.fr/
  featured: false
- title: SEOmonitor
  main_url: "https://www.seomonitor.com"
  url: "https://www.seomonitor.com"
  description: >
    SEOmonitor is a suite of SEO tools dedicated to agencies.
  categories:
    - Blog
    - Portfolio
    - Agency
  built_by: bejamas
  built_by_url: https://bejamas.io/
  featured: false
- title: Jean Regisser's Portfolio
  main_url: "https://jeanregisser.com/"
  url: "https://jeanregisser.com/"
  source_url: "https://github.com/jeanregisser/jeanregisser.com"
  featured: false
  description: >
    Portfolio of software engineer Jean Regisser.
  categories:
    - Portfolio
    - Mobile Development
    - React Native
  built_by: Jean Regisser
  built_by_url: "https://jeanregisser.com/"
- title: Axcept - Visual Screenshot Testing
  url: https://axcept.io
  main_url: https://axcept.io
  description: >
    Visual Testing for everyone
  categories:
    - Documentation
    - Testing
    - Web Development
  built_by: d:code:it
  built_by_url: https://dcodeit.com
  featured: false
- title: Chase Ohlson
  url: https://chaseohlson.com
  main_url: https://chaseohlson.com
  description: >
    Portfolio of frontend engineer & web developer Chase Ohlson.
  categories:
    - Portfolio
    - React
    - Web Development
  built_by: Chase Ohlson
  built_by_url: https://chaseohlson.com
  featured: false
- title: Zach Schnackel
  url: https://zslabs.com
  main_url: https://zslabs.com
  source_url: "https://github.com/zslabs/zslabs.com"
  description: >
    Portfolio site for UI/Motion Developer, Zach Schnackel.
  categories:
    - Portfolio
    - React
    - Web Development
  built_by: Zach Schnackel
  built_by_url: "https://zslabs.com"
- title: Gremlin
  url: https://www.gremlin.com
  main_url: https://www.gremlin.com
  description: >
    Gremlin's Failure as a Service finds weaknesses in your system before they cause problems.
  categories:
    - Marketing
    - Chaos Engineering
- title: Headless.page
  main_url: https://headless.page/
  url: https://headless.page/
  description: >
    Headless.page is a directory of eCommerce sites featuring headless architecture, PWA features and / or the latest JavaScript technology.
  categories:
    - Directory
    - eCommerce
  built_by: Pilon
  built_by_url: https://pilon.io/
  featured: false
- title: Ouracademy
  main_url: https://our-academy.org/
  url: https://our-academy.org/
  source_url: "https://github.com/ouracademy/website"
  description: >
    Ouracademy is an organization that promoves the education in software development throught blog posts & videos smiley.
  categories:
    - Open Source
    - Blog
    - Education
  built_by: Ouracademy
  built_by_url: https://github.com/ouracademy
  featured: false
- title: Tenon.io
  main_url: https://tenon.io
  url: https://tenon.io
  description: >
    Tenon.io is an accessibility tooling, services and consulting company.
  categories:
    - API
    - Accessibility
    - Business
    - Consulting
    - Technology
  built_by: Tenon.io
  built_by_url: https://tenon.io
  featured: false
- title: Projectival
  url: https://www.projectival.de/
  main_url: https://www.projectival.de/
  description: >
    Freelancer Online Marketing & Web Development in Cologne, Germany
  categories:
    - Freelance
    - Marketing
    - Web Development
    - Blog
    - Consulting
    - SEO
    - Business
  built_by: Sascha Klapetz
  built_by_url: https://www.projectival.de/
  featured: false
- title: Herman Starikov
  url: https://hermanya.github.io
  main_url: https://hermanya.github.io
  source_url: https://github.com/Hermanya/hermanya.github.io
  description: >
    (optional)
  categories:
    - Developer
    - Personal Website
    - GitHub
    - Portfolio
  built_by: Herman Starikov
  built_by_url: https://github.com/Hermanya
  featured: false
- title: Hetzner Online Community
  main_url: https://community.hetzner.com
  url: https://community.hetzner.com
  description: >
    Hetzner Online Community provides a free collection of high-quality tutorials, which are based on free and open source software, on a variety of topics such as development, system administration, and other web technology.
  categories:
    - Web Development
    - Technology
    - Programming
    - Open Source
    - Community
    - Tutorials
  built_by: Hetzner Online GmbH
  built_by_url: https://www.hetzner.com/
  featured: false
- title: AGYNAMIX
  url: https://www.agynamix.de/
  main_url: https://www.agynamix.de/
  source_url: https://github.com/tuhlmann/agynamix.de
  description: >
    Full Stack Java, Scala, Clojure, Typescript, React Developer in Thalheim, Germany
  categories:
    - Freelance
    - Web Development
    - Programming
    - Blog
    - Consulting
    - Portfolio
    - Business
  built_by: Torsten Uhlmann
  built_by_url: https://www.agynamix.de/
  featured: false
- title: syracuse.io
  url: https://syracuse.io
  main_url: https://syracuse.io
  source_url: https://github.com/syracuseio/syracuseio/
  description: >
    Landing page for Syracuse NY Software Development Meetup Groups
  categories:
    - Community
  built_by: Benjamin Lannon
  built_by_url: https://lannonbr.com
- title: Render Documentation
  main_url: https://render.com/docs
  url: https://render.com/docs
  description: >
    Render is the easiest place to host your sites and apps. We use Gatsby for everything on https://render.com, including our documentation. The site is deployed on Render as well! We also have a guide to deploying Gatsby apps on Render: https://render.com/docs/deploy-gatsby.
  categories:
    - Web Development
    - Programming
    - Documentation
    - Deployment
    - Hosting
    - Technology
  built_by: Render Developers
  built_by_url: https://render.com
  featured: false
- title: prima
  url: https://www.prima.co
  main_url: https://www.prima.co
  description: >
    Discover industry-defining wellness content and trusted organic hemp CBD products safely supporting wellness, stress, mood, skin health, and balance.
  categories:
    - Blog
    - eCommerce
    - Education
  built_by: The Couch
  built_by_url: https://thecouch.nyc
- title: Gatsby Guides
  url: https://gatsbyguides.com/
  main_url: https://gatsbyguides.com/
  description: >
    Free tutorial course about using Gatsby with a CMS.
  categories:
    - Education
    - Documentation
    - Web Development
  built_by: Osio Labs
  built_by_url: https://osiolabs.com/
  featured: false
- title: Architude
  url: https://architudedesign.com
  main_url: https://architudedesign.com
  description: >
    筑冶 Architude International Design Consultants
  categories:
    - Design
    - Landing Page
    - Gallery
  built_by: Neo Nie
  built_by_url: https://github.com/nihgwu
  featured: false
- title: Arctica
  url: https://arctica.io
  main_url: https://arctica.io
  description: >
    Arctica specialises in purpose-built web sites and progressive web applications with user optimal experiences, tailored to meet the objectives of your business.
  categories:
    - Portfolio
    - Agency
    - Design
    - Web Development
  built_by: Arctica
  built_by_url: https://arctica.io
  featured: false
- title: Shard Ventures
  url: https://shard.vc
  main_url: https://shard.vc
  description: >
    Shard is building new online companies from scratch, partnering with other like-minded founders to start and invest in technology companies.
  categories:
    - Finance
    - Technology
    - Portfolio
  built_by: Arctica
  built_by_url: https://arctica.io
  featured: false
- title: David Brookes
  url: https://davidbrookes.me
  main_url: https://davidbrookes.me
  description: >
    Specialising in crafting stylish, high performance websites and applications that get results, using the latest cutting edge web development technologies.
  categories:
    - Portfolio
    - Freelance
    - Frontend
    - Web Development
  built_by: Arctica
  built_by_url: https://arctica.io
  featured: false
- title: Dennis Morello
  url: https://morello.dev
  main_url: https://morello.dev
  source_url: https://gitlab.com/dennismorello/dev-blog
  description: >
    morello.dev is a development and techology blog written by Dennis Morello.
  categories:
    - Blog
    - Education
    - Web Development
    - Open Source
    - Technology
  built_by: Dennis Morello
  built_by_url: https://twitter.com/dennismorello
  featured: false
- title: BaseTable
  url: https://autodesk.github.io/react-base-table/
  main_url: https://autodesk.github.io/react-base-table/
  source_url: https://github.com/Autodesk/react-base-table
  description: >
    BaseTable is a react table component to display large data set with high performance and flexibility.
  categories:
    - Web Development
    - Documentation
    - Open Source
  built_by: Neo Nie
  built_by_url: https://github.com/nihgwu
  featured: false
- title: herper.io
  url: https://herper.io
  main_url: https://herper.io
  description: >
    Portfolio website for Jacob Herper - a Front End Web Developer with a passion for all things digital. I have more than 10 years experience working in web development.
  categories:
    - Portfolio
    - Web Development
  built_by: Jacob Herper
  built_by_url: https://github.com/jakeherp
  featured: false
<<<<<<< HEAD
- title: Artem Sapegin Photography
  description: >
    Photography portfolio and blog of Artem Sapegin, an award-losing photographer living in Berlin, Germany. Landscapes, cityscapes and dogs.
  main_url: "https://morning.photos/"
  url: "https://morning.photos/"
  source_url: "https://github.com/sapegin/morning.photos"
  categories:
    - Portfolio
    - Photography
  built_by: Artem Sapegin
  built_by_url: "https://github.com/sapegin"
=======
- title: Pattyrn
  main_url: https://pattyrn.com
  url: https://pattyrn.com
  # optional: short paragraph describing the content and/or purpose of the site that will appear in the modal detail view and permalink views for your site
  description: >
    Pattyrn uses advanced machine learning AI to analyze the platform’s your teams use, making it easy to solve performance problems, reduce bottlenecks, and monitor culture health to optimize your ROI and help boost performance without causing burn out.
  categories:
    - Marketing
    - Technology
  built_by: Pattyrn
  built_by_url: https://twitter.com/Pattyrn4
>>>>>>> 5127e5e4
  featured: false<|MERGE_RESOLUTION|>--- conflicted
+++ resolved
@@ -5101,7 +5101,6 @@
   built_by: Jacob Herper
   built_by_url: https://github.com/jakeherp
   featured: false
-<<<<<<< HEAD
 - title: Artem Sapegin Photography
   description: >
     Photography portfolio and blog of Artem Sapegin, an award-losing photographer living in Berlin, Germany. Landscapes, cityscapes and dogs.
@@ -5113,7 +5112,6 @@
     - Photography
   built_by: Artem Sapegin
   built_by_url: "https://github.com/sapegin"
-=======
 - title: Pattyrn
   main_url: https://pattyrn.com
   url: https://pattyrn.com
@@ -5125,5 +5123,4 @@
     - Technology
   built_by: Pattyrn
   built_by_url: https://twitter.com/Pattyrn4
->>>>>>> 5127e5e4
   featured: false