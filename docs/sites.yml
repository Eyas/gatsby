- title: ReactJS
  main_url: "https://reactjs.org/"
  url: "https://reactjs.org/"
  source_url: "https://github.com/reactjs/reactjs.org"
  featured: true
  categories:
    - Web Development
    - Featured
    - Documentation
- title: Flamingo
  main_url: https://www.shopflamingo.com/
  url: https://www.shopflamingo.com/
  description: >
    Online shop for women's body care and hair removal products.
  categories:
    - eCommerce
    - Featured
  featured: true
- title: IDEO
  url: https://www.ideo.com
  main_url: https://www.ideo.com/
  description: >
    A Global design company committed to creating positive impact.
  categories:
    - Agency
    - Technology
    - Featured
    - Consulting
    - User Experience
  featured: true
- title: Airbnb Engineering & Data Science
  description: >
    Creative engineers and data scientists building a world where you can belong
    anywhere
  main_url: "https://airbnb.io/"
  url: "https://airbnb.io/"
  categories:
    - Blog
    - Gallery
    - Featured
  featured: true
- title: Impossible Foods
  main_url: "https://impossiblefoods.com/"
  url: "https://impossiblefoods.com/"
  categories:
    - Food
    - Featured
  featured: true
- title: Braun
  description: >
    Braun offers high performance hair removal and hair care products, including dryers, straighteners, shavers, and more.
  main_url: "https://ca.braun.com/en-ca"
  url: "https://ca.braun.com/en-ca"
  categories:
    - eCommerce
    - Featured
  featured: true
- title: NYC Pride 2019 | WorldPride NYC | Stonewall50
  main_url: "https://2019-worldpride-stonewall50.nycpride.org/"
  url: "https://2019-worldpride-stonewall50.nycpride.org/"
  featured: true
  description: >-
    Join us in 2019 for NYC Pride, as we welcome WorldPride and mark the 50th
    Anniversary of the Stonewall Uprising and a half-century of LGBTQ+
    liberation.
  categories:
    - Education
    - Marketing
    - Nonprofit
    - Featured
  built_by: Canvas United
  built_by_url: "https://www.canvasunited.com/"
- title: The State of European Tech
  main_url: "https://2017.stateofeuropeantech.com/"
  url: "https://2017.stateofeuropeantech.com/"
  featured: true
  categories:
    - Technology
    - Featured
  built_by: Studio Lovelock
  built_by_url: "http://www.studiolovelock.com/"
- title: Hopper
  main_url: "https://www.hopper.com/"
  url: "https://www.hopper.com/"
  built_by: Narative
  built_by_url: "https://www.narative.co/"
  featured: true
  categories:
    - Technology
    - App
    - Featured
- title: GM Capital One
  description: |
    Introducing the new online experience for your GM Rewards Credit Card
  main_url: "https://gm.capitalone.com/"
  url: "https://gm.capitalone.com/"
  categories:
    - Featured
  featured: true
- title: Theodora Warre
  main_url: "https://theodorawarre.eu"
  url: "https://theodorawarre.eu"
  description: >-
    E-commerce site for jewellery designer Theodora Warre, built using Gatsby + Shopify + Prismic + Matter.js
  categories:
    - eCommerce
    - Marketing
  built_by: Pierre Nel
  built_by_url: "https://pierre.io"
  featured: false
- title: Life Without Barriers | Foster Care
  main_url: "https://www.lwb.org.au/foster-care"
  url: "https://www.lwb.org.au/foster-care"
  featured: true
  description: >-
    We are urgently seeking foster carers all across Australia. Can you open
    your heart and your home to a child in need? There are different types of
    foster care that can suit you. We offer training and 24/7 support.
  categories:
    - Nonprofit
    - Education
    - Documentation
    - Marketing
    - Featured
  built_by: LWB Digital Team
  built_by_url: "https://twitter.com/LWBAustralia"
- title: Figma
  main_url: "https://www.figma.com/"
  url: "https://www.figma.com/"
  featured: true
  categories:
    - Marketing
    - Design
    - Featured
  built_by: Corey Ward
  built_by_url: "http://www.coreyward.me/"
- title: Bejamas - JAM Experts for hire
  main_url: "https://bejamas.io/"
  url: "https://bejamas.io/"
  featured: true
  description: >-
    We help agencies and companies with JAMStack tools. This includes web
    development using Static Site Generators, Headless CMS, CI / CD and CDN
    setup.
  categories:
    - Technology
    - Web Development
    - Agency
    - Marketing
    - Featured
  built_by: Bejamas
  built_by_url: "https://bejamas.io/"
- title: The State of JavaScript
  description: >
    Data from over 20,000 developers, asking them questions on topics ranging
    from frontend frameworks and state management, to build tools and testing
    libraries.
  main_url: "https://stateofjs.com/"
  url: "https://stateofjs.com/"
  source_url: "https://github.com/StateOfJS/StateOfJS"
  categories:
    - Data
    - JavaScript
    - Featured
  built_by: StateOfJS
  built_by_url: "https://github.com/StateOfJS/StateOfJS/graphs/contributors"
  featured: true
- title: DesignSystems.com
  main_url: "https://www.designsystems.com/"
  url: "https://www.designsystems.com/"
  description: |
    A resource for learning, creating and evangelizing design systems.
  categories:
    - Design
    - Blog
    - Technology
    - Featured
  built_by: Corey Ward
  built_by_url: "http://www.coreyward.me/"
  featured: true
- title: Snap Kit
  main_url: "https://kit.snapchat.com/"
  url: "https://kit.snapchat.com/"
  description: >
    Snap Kit lets developers integrate some of Snapchat’s best features across
    platforms.
  categories:
    - Technology
    - Documentation
    - Featured
  featured: true
- title: SendGrid
  main_url: "https://sendgrid.com/docs/"
  url: "https://sendgrid.com/docs/"
  description: >
    SendGrid delivers your transactional and marketing emails through the
    world's largest cloud-based email delivery platform.
  categories:
    - API
    - Technology
    - Documentation
    - Featured
  featured: true
- title: Kirsten Noelle
  main_url: "https://www.kirstennoelle.com/"
  url: "https://www.kirstennoelle.com/"
  featured: true
  description: >
    Digital portfolio for San Francisco Bay Area photographer Kirsten Noelle Wiemer.
  categories:
    - Photography
    - Portfolio
    - Featured
  built_by: Ryan Wiemer
  built_by_url: "https://www.ryanwiemer.com/"
- title: Cajun Bowfishing
  main_url: "https://cajunbowfishing.com/"
  url: "https://cajunbowfishing.com/"
  featured: false
  categories:
    - eCommerce
    - Sports
  built_by: Escalade Sports
  built_by_url: "https://www.escaladesports.com/"
- title: NEON
  main_url: "http://neonrated.com/"
  url: "http://neonrated.com/"
  featured: false
  categories:
    - Gallery
- title: GraphCMS
  main_url: "https://graphcms.com/"
  url: "https://graphcms.com/"
  featured: false
  categories:
    - Marketing
    - Technology
- title: Ghost Documentation
  main_url: https://docs.ghost.org/
  url: https://docs.ghost.org/
  source_url: "https://github.com/tryghost/docs"
  featured: false
  description: >-
    Ghost is an open source, professional publishing platform built on a modern Node.js technology stack — designed for teams who need power, flexibility and performance.
  categories:
    - Technology
    - Documentation
    - Open Source
  built_by: Ghost Foundation
  built_by_url: https://ghost.org/
- title: Nike - Just Do It
  main_url: "https://justdoit.nike.com/"
  url: "https://justdoit.nike.com/"
  featured: true
  categories:
    - eCommerce
    - Featured
- title: AirBnB Cereal
  main_url: "https://airbnb.design/cereal"
  url: "https://airbnb.design/cereal"
  featured: false
  categories:
    - Marketing
    - Design
- title: Cardiogram
  main_url: "https://cardiogr.am/"
  url: "https://cardiogr.am/"
  featured: false
  categories:
    - Marketing
    - Technology
- title: Hack Club
  main_url: "https://hackclub.com/"
  url: "https://hackclub.com/"
  source_url: "https://github.com/hackclub/site"
  featured: false
  categories:
    - Education
    - Web Development
- title: Matthias Jordan Portfolio
  main_url: "https://iammatthias.com/"
  url: "https://iammatthias.com/"
  source_url: "https://github.com/iammatthias/.com"
  description: >-
    Photography portfolio of content creator and digital marketer Matthias Jordan
  built_by: Matthias Jordan
  built_by_url: https://github.com/iammatthias
  featured: false
  categories:
    - Photography
    - Portfolio
    - Blog
    - Gallery
- title: Investment Calculator
  main_url: "https://investmentcalculator.io/"
  url: "https://investmentcalculator.io/"
  featured: false
  categories:
    - Education
    - Finance
- title: CSS Grid Playground by MozillaDev
  main_url: "https://mozilladevelopers.github.io/playground/"
  url: "https://mozilladevelopers.github.io/playground/"
  source_url: "https://github.com/MozillaDevelopers/playground"
  featured: false
  categories:
    - Education
    - Web Development
- title: Piotr Fedorczyk Portfolio
  built_by: Piotr Fedorczyk
  built_by_url: "https://piotrf.pl"
  categories:
    - Portfolio
    - Web Development
  description: >-
    Portfolio of Piotr Fedorczyk, a digital product designer and full-stack developer specializing in shaping, designing and building news and tools for news.
  featured: false
  main_url: "https://piotrf.pl/"
  url: "https://piotrf.pl/"
- title: unrealcpp
  main_url: "https://unrealcpp.com/"
  url: "https://unrealcpp.com/"
  source_url: "https://github.com/Harrison1/unrealcpp-com"
  featured: false
  categories:
    - Blog
    - Web Development
- title: Andy Slezak
  main_url: "https://www.aslezak.com/"
  url: "https://www.aslezak.com/"
  source_url: "https://github.com/amslezak"
  featured: false
  categories:
    - Web Development
    - Portfolio
- title: Deliveroo.Design
  main_url: "https://www.deliveroo.design/"
  url: "https://www.deliveroo.design/"
  featured: false
  categories:
    - Food
    - Marketing
- title: Dona Rita
  main_url: "https://www.donarita.co.uk/"
  url: "https://www.donarita.co.uk/"
  source_url: "https://github.com/peduarte/dona-rita-website"
  featured: false
  categories:
    - Food
    - Marketing
- title: Fröhlich ∧ Frei
  main_url: "https://www.froehlichundfrei.de/"
  url: "https://www.froehlichundfrei.de/"
  featured: false
  categories:
    - Web Development
    - Blog
    - Open Source
- title: How to GraphQL
  main_url: "https://www.howtographql.com/"
  url: "https://www.howtographql.com/"
  source_url: "https://github.com/howtographql/howtographql"
  featured: false
  categories:
    - Documentation
    - Web Development
    - Open Source
- title: OnCallogy
  main_url: "https://www.oncallogy.com/"
  url: "https://www.oncallogy.com/"
  featured: false
  categories:
    - Marketing
    - Healthcare
- title: Ryan Wiemer's Portfolio
  main_url: "https://www.ryanwiemer.com/"
  url: "https://www.ryanwiemer.com/knw-photography/"
  source_url: "https://github.com/ryanwiemer/rw"
  featured: false
  description: >
    Digital portfolio for Oakland, CA based account manager Ryan Wiemer.
  categories:
    - Portfolio
    - Web Development
    - Design
  built_by: Ryan Wiemer
  built_by_url: "https://www.ryanwiemer.com/"
- title: Ventura Digitalagentur Köln
  main_url: "https://www.ventura-digital.de/"
  url: "https://www.ventura-digital.de/"
  featured: false
  built_by: Ventura Digitalagentur
  categories:
    - Agency
    - Marketing
    - Featured
- title: Azer Koçulu
  main_url: "https://kodfabrik.com/"
  url: "https://kodfabrik.com/photography/"
  featured: false
  categories:
    - Portfolio
    - Photography
    - Web Development
- title: Damir.io
  main_url: "http://damir.io/"
  url: "http://damir.io/"
  source_url: "https://github.com/dvzrd/gatsby-sfiction"
  featured: false
  categories:
    - Blog
- title: Digital Psychology
  main_url: "http://digitalpsychology.io/"
  url: "http://digitalpsychology.io/"
  source_url: "https://github.com/danistefanovic/digitalpsychology.io"
  featured: false
  categories:
    - Education
    - Library
- title: Théâtres Parisiens
  main_url: "http://theatres-parisiens.fr/"
  url: "http://theatres-parisiens.fr/"
  source_url: "https://github.com/phacks/theatres-parisiens"
  featured: false
  categories:
    - Education
    - Entertainment
- title: William Owen UK Portfolio / Blog
  main_url: "http://william-owen.co.uk/"
  url: "http://william-owen.co.uk/"
  featured: false
  description: >-
    Over 20 years experience delivering customer-facing websites, internet-based
    solutions and creative visual design for a wide range of companies and
    organisations.
  categories:
    - Portfolio
    - Blog
  built_by: William Owen
  built_by_url: "https://twitter.com/twilowen"
- title: A4 纸网
  main_url: "http://www.a4z.cn/"
  url: "http://www.a4z.cn/price"
  source_url: "https://github.com/hiooyUI/hiooyui.github.io"
  featured: false
  categories:
    - eCommerce
- title: Steve Meredith's Portfolio
  main_url: "http://www.stevemeredith.com/"
  url: "http://www.stevemeredith.com/"
  featured: false
  categories:
    - Portfolio
- title: API Platform
  main_url: "https://api-platform.com/"
  url: "https://api-platform.com/"
  source_url: "https://github.com/api-platform/website"
  featured: false
  categories:
    - Documentation
    - Web Development
    - Open Source
    - Library
- title: The Audacious Project
  main_url: "https://audaciousproject.org/"
  url: "https://audaciousproject.org/"
  featured: false
  categories:
    - Nonprofit
- title: Dustin Schau's Blog
  main_url: "https://blog.dustinschau.com/"
  url: "https://blog.dustinschau.com/"
  source_url: "https://github.com/dschau/blog"
  featured: false
  categories:
    - Blog
    - Web Development
- title: iContract Blog
  main_url: "https://blog.icontract.co.uk/"
  url: "http://blog.icontract.co.uk/"
  featured: false
  categories:
    - Blog
- title: BRIIM
  main_url: "https://bri.im/"
  url: "https://bri.im/"
  featured: false
  description: >-
    BRIIM is a movement to enable JavaScript enthusiasts and web developers in
    machine learning. Learn about artificial intelligence and data science, two
    fields which are governed by machine learning, in JavaScript. Take it right
    to your browser with WebGL.
  categories:
    - Education
    - Web Development
    - Technology
- title: Calpa's Blog
  main_url: "https://calpa.me/"
  url: "https://calpa.me/"
  source_url: "https://github.com/calpa/blog"
  featured: false
  categories:
    - Blog
    - Web Development
- title: Code Bushi
  main_url: "https://codebushi.com/"
  url: "https://codebushi.com/"
  featured: false
  description: >-
    Web development resources, trends, & techniques to elevate your coding
    journey.
  categories:
    - Web Development
    - Open Source
    - Blog
  built_by: Hunter Chang
  built_by_url: "https://hunterchang.com/"
- title: Daniel Hollcraft
  main_url: "https://danielhollcraft.com/"
  url: "https://danielhollcraft.com/"
  source_url: "https://github.com/danielbh/danielhollcraft.com"
  featured: false
  categories:
    - Web Development
    - Blog
    - Portfolio
- title: Darren Britton's Portfolio
  main_url: "https://darrenbritton.com/"
  url: "https://darrenbritton.com/"
  source_url: "https://github.com/darrenbritton/darrenbritton.github.io"
  featured: false
  categories:
    - Web Development
    - Portfolio
- title: Dave Lindberg Marketing & Design
  url: "https://davelindberg.com/"
  main_url: "https://davelindberg.com/"
  source_url: "https://github.com/Dave-Lindberg/dl-gatsby"
  featured: false
  description: >-
    My work revolves around solving problems for people in business, using
    integrated design and marketing strategies to improve sales, increase brand
    engagement, generate leads and achieve goals.
  categories:
    - Design
    - Marketing
    - Portfolio
- title: Dalbinaco's Website
  main_url: "https://dlbn.co/en/"
  url: "https://dlbn.co/en/"
  source_url: "https://github.com/dalbinaco/dlbn.co"
  featured: false
  categories:
    - Portfolio
    - Web Development
- title: mParticle's Documentation
  main_url: "https://docs.mparticle.com/"
  url: "https://docs.mparticle.com/"
  featured: false
  categories:
    - Web Development
    - Documentation
- title: Doopoll
  main_url: "https://doopoll.co/"
  url: "https://doopoll.co/"
  featured: false
  categories:
    - Marketing
    - Technology
- title: ERC dEX
  main_url: "https://ercdex.com/"
  url: "https://ercdex.com/aqueduct"
  featured: false
  categories:
    - Marketing
- title: Fabian Schultz' Portfolio
  main_url: "https://fabianschultz.com/"
  url: "https://fabianschultz.com/"
  source_url: "https://github.com/fabe/site"
  featured: false
  description: >-
    Hello, I’m Fabian — a product designer and developer based in Potsdam,
    Germany. I’ve been working both as a product designer and frontend developer
    for over 5 years now. I particularly enjoy working with companies that try
    to meet broad and unique user needs.
  categories:
    - Portfolio
    - Web Development
  built_by: Fabian Schultz
  built_by_url: "https://fabianschultz.com/"
- title: CalState House Manager
  description: >
    Home service membership that offers proactive and on-demand maintenance for
    homeowners
  main_url: "https://housemanager.calstate.aaa.com/"
  url: "https://housemanager.calstate.aaa.com/"
  categories:
    - Marketing
- title: The freeCodeCamp Guide
  main_url: "https://guide.freecodecamp.org/"
  url: "https://guide.freecodecamp.org/"
  source_url: "https://github.com/freeCodeCamp/guide"
  featured: false
  categories:
    - Web Development
    - Documentation
- title: Hapticmedia
  main_url: "https://hapticmedia.fr/en/"
  url: "https://hapticmedia.fr/en/"
  featured: false
  categories:
    - Agency
- title: heml.io
  main_url: "https://heml.io/"
  url: "https://heml.io/"
  source_url: "https://github.com/SparkPost/heml.io"
  featured: false
  categories:
    - Documentation
    - Web Development
    - Open Source
- title: Juliette Pretot's Portfolio
  main_url: "https://juliette.sh/"
  url: "https://juliette.sh/"
  featured: false
  categories:
    - Web Development
    - Portfolio
    - Blog
- title: Kris Hedstrom's Portfolio
  main_url: "https://k-create.com/"
  url: "https://k-create.com/portfolio/"
  source_url: "https://github.com/kristofferh/kristoffer"
  featured: false
  description: >-
    Hey. I’m Kris. I’m an interactive designer / developer. I grew up in Umeå,
    in northern Sweden, but I now live in Brooklyn, NY. I am currently enjoying
    a hybrid Art Director + Lead Product Engineer role at a small startup called
    Nomad Health. Before that, I was a Product (Engineering) Manager at Tumblr.
    Before that, I worked at agencies. Before that, I was a baby. I like to
    design things, and then I like to build those things. I occasionally take on
    freelance projects. Feel free to get in touch if you have an interesting
    project that you want to collaborate on. Or if you just want to say hello,
    that’s cool too.
  categories:
    - Portfolio
  built_by: Kris Hedstrom
  built_by_url: "https://k-create.com/"
- title: knpw.rs
  main_url: "https://knpw.rs/"
  url: "https://knpw.rs/"
  source_url: "https://github.com/knpwrs/knpw.rs"
  featured: false
  categories:
    - Blog
    - Web Development
- title: Kostas Bariotis' Blog
  main_url: "https://kostasbariotis.com/"
  url: "https://kostasbariotis.com/"
  source_url: "https://github.com/kbariotis/kostasbariotis.com"
  featured: false
  categories:
    - Blog
    - Portfolio
    - Web Development
- title: LaserTime Clinic
  main_url: "https://lasertime.ru/"
  url: "https://lasertime.ru/"
  source_url: "https://github.com/oleglegun/lasertime"
  featured: false
  categories:
    - Marketing
- title: Jason Lengstorf
  main_url: "https://lengstorf.com"
  url: "https://lengstorf.com"
  source_url: "https://github.com/jlengstorf/lengstorf.com"
  featured: false
  categories:
    - Blog
  built_by: Jason Lengstorf
  built_by_url: "https://github.com/jlengstorf"
- title: Mannequin.io
  main_url: "https://mannequin.io/"
  url: "https://mannequin.io/"
  source_url: "https://github.com/LastCallMedia/Mannequin/tree/master/site"
  featured: false
  categories:
    - Open Source
    - Web Development
    - Documentation
- title: manu.ninja
  main_url: "https://manu.ninja/"
  url: "https://manu.ninja/"
  source_url: "https://github.com/Lorti/manu.ninja"
  featured: false
  description: >-
    manu.ninja is the personal blog of Manuel Wieser, where he talks about
    frontend development, games and digital art
  categories:
    - Blog
    - Technology
    - Web Development
- title: Fabric
  main_url: "https://meetfabric.com/"
  url: "https://meetfabric.com/"
  featured: false
  categories:
    - Marketing
- title: Nexit
  main_url: "https://nexit.sk/"
  url: "https://nexit.sk/references"
  featured: false
  categories:
    - Web Development
- title: Open FDA
  description: >
    Provides APIs and raw download access to a number of high-value, high
    priority and scalable structured datasets, including adverse events, drug
    product labeling, and recall enforcement reports.
  main_url: "https://open.fda.gov/"
  url: "https://open.fda.gov/"
  source_url: "https://github.com/FDA/open.fda.gov"
  featured: false
  categories:
    - Government
    - Open Source
    - Web Development
    - API
    - Data
- title: NYC Planning Labs (New York City Department of City Planning)
  main_url: "https://planninglabs.nyc/"
  url: "https://planninglabs.nyc/about/"
  source_url: "https://github.com/NYCPlanning/"
  featured: false
  description: >-
    We work with New York City's Urban Planners to deliver impactful, modern
    technology tools.
  categories:
    - Open Source
    - Government
- title: Pravdomil
  main_url: "https://pravdomil.com/"
  url: "https://pravdomil.com/"
  source_url: "https://github.com/pravdomil/pravdomil.com"
  featured: false
  description: >-
    I’ve been working both as a product designer and frontend developer for over
    5 years now. I particularly enjoy working with companies that try to meet
    broad and unique user needs.
  categories:
    - Portfolio
- title: Preston Richey Portfolio / Blog
  main_url: "https://prestonrichey.com/"
  url: "https://prestonrichey.com/"
  source_url: "https://github.com/prichey/prestonrichey.com"
  featured: false
  categories:
    - Web Development
    - Portfolio
    - Blog
- title: Landing page of Put.io
  main_url: "https://put.io/"
  url: "https://put.io/"
  featured: false
  categories:
    - eCommerce
    - Technology
- title: The Rick and Morty API
  main_url: "https://rickandmortyapi.com/"
  url: "https://rickandmortyapi.com/"
  built_by: Axel Fuhrmann
  built_by_url: "https://axelfuhrmann.com/"
  featured: false
  categories:
    - Web Development
    - Entertainment
    - Documentation
    - Open Source
    - API
- title: Santa Compañía Creativa
  main_url: "https://santacc.es/"
  url: "https://santacc.es/"
  source_url: "https://github.com/DesarrolloWebSantaCC/santacc-web"
  featured: false
  categories:
    - Agency
- title: Sean Coker's Blog
  main_url: "https://sean.is/"
  url: "https://sean.is/"
  featured: false
  categories:
    - Blog
    - Portfolio
    - Web Development
- title: Several Levels
  main_url: "https://severallevels.io/"
  url: "https://severallevels.io/"
  source_url: "https://github.com/Harrison1/several-levels"
  featured: false
  categories:
    - Agency
    - Web Development
- title: Simply
  main_url: "https://simply.co.za/"
  url: "https://simply.co.za/"
  featured: false
  categories:
    - Marketing
- title: Storybook
  main_url: "https://storybook.js.org/"
  url: "https://storybook.js.org/"
  source_url: "https://github.com/storybooks/storybook"
  featured: false
  categories:
    - Web Development
    - Open Source
- title: Vibert Thio's Portfolio
  main_url: "https://vibertthio.com/portfolio/"
  url: "https://vibertthio.com/portfolio/projects/"
  source_url: "https://github.com/vibertthio/portfolio"
  featured: false
  categories:
    - Portfolio
    - Web Development
- title: VisitGemer
  main_url: "https://visitgemer.sk/"
  url: "https://visitgemer.sk/"
  featured: false
  categories:
    - Marketing
- title: Bricolage.io
  main_url: "https://www.bricolage.io/"
  url: "https://www.bricolage.io/"
  source_url: "https://github.com/KyleAMathews/blog"
  featured: false
  categories:
    - Blog
- title: Charles Pinnix Website
  main_url: "https://www.charlespinnix.com/"
  url: "https://www.charlespinnix.com/"
  featured: false
  description: >-
    I’m a senior frontend engineer with 8 years of experience building websites
    and web applications. I’m interested in leading creative, multidisciplinary
    engineering teams. I’m a creative technologist, merging photography, art,
    and design into engineering and visa versa. I take a pragmatic,
    product-oriented approach to development, allowing me to see the big picture
    and ensuring quality products are completed on time. I have a passion for
    modern frontend JavaScript frameworks such as React and Vue, and I have
    substantial experience on the backend with an interest in Node and
    container based deployment with Docker and AWS.
  categories:
    - Portfolio
    - Web Development
- title: Charlie Harrington's Blog
  main_url: "https://www.charlieharrington.com/"
  url: "https://www.charlieharrington.com/"
  source_url: "https://github.com/whatrocks/blog"
  featured: false
  categories:
    - Blog
    - Web Development
    - Music
- title: Gabriel Adorf's Portfolio
  main_url: "https://www.gabrieladorf.com/"
  url: "https://www.gabrieladorf.com/"
  source_url: "https://github.com/gabdorf/gabriel-adorf-portfolio"
  featured: false
  categories:
    - Portfolio
    - Web Development
- title: greglobinski.com
  main_url: "https://www.greglobinski.com/"
  url: "https://www.greglobinski.com/"
  source_url: "https://github.com/greglobinski/www.greglobinski.com"
  featured: false
  categories:
    - Portfolio
    - Web Development
- title: I am Putra
  main_url: "https://www.iamputra.com/"
  url: "https://www.iamputra.com/"
  featured: false
  categories:
    - Portfolio
    - Web Development
    - Blog
- title: In Sowerby Bridge
  main_url: "https://www.insowerbybridge.co.uk/"
  url: "https://www.insowerbybridge.co.uk/"
  featured: false
  categories:
    - Marketing
    - Government
- title: JavaScript Stuff
  main_url: "https://www.javascriptstuff.com/"
  url: "https://www.javascriptstuff.com/"
  featured: false
  categories:
    - Education
    - Web Development
    - Library
- title: Ledgy
  main_url: "https://www.ledgy.com/"
  url: "https://github.com/morloy/ledgy.com"
  featured: false
  categories:
    - Marketing
    - Finance
- title: Alec Lomas's Portfolio / Blog
  main_url: "https://www.lowmess.com/"
  url: "https://www.lowmess.com/"
  source_url: "https://github.com/lowmess/lowmess"
  featured: false
  categories:
    - Web Development
    - Blog
    - Portfolio
- title: Michele Mazzucco's Portfolio
  main_url: "https://www.michelemazzucco.it/"
  url: "https://www.michelemazzucco.it/"
  source_url: "https://github.com/michelemazzucco/michelemazzucco.it"
  featured: false
  categories:
    - Portfolio
- title: Orbit FM Podcasts
  main_url: "https://www.orbit.fm/"
  url: "https://www.orbit.fm/"
  source_url: "https://github.com/agarrharr/orbit.fm"
  featured: false
  categories:
    - Podcast
- title: Prosecco Springs
  main_url: "https://www.proseccosprings.com/"
  url: "https://www.proseccosprings.com/"
  featured: false
  categories:
    - Food
    - Blog
    - Marketing
- title: Verious
  main_url: "https://www.verious.io/"
  url: "https://www.verious.io/"
  source_url: "https://github.com/cpinnix/verious"
  featured: false
  categories:
    - Web Development
- title: Yisela
  main_url: "https://www.yisela.com/"
  url: "https://www.yisela.com/tetris-against-trauma-gaming-as-therapy/"
  featured: false
  categories:
    - Blog
- title: YouFoundRon.com
  main_url: "https://www.youfoundron.com/"
  url: "https://www.youfoundron.com/"
  source_url: "https://github.com/rongierlach/yfr-dot-com"
  featured: false
  categories:
    - Portfolio
    - Web Development
    - Blog
- title: yerevancoder
  main_url: "https://yerevancoder.com/"
  url: "https://forum.yerevancoder.com/categories"
  source_url: "https://github.com/yerevancoder/yerevancoder.github.io"
  featured: false
  categories:
    - Blog
    - Web Development
- title: Ease
  main_url: "https://www.ease.com/"
  url: "https://www.ease.com/"
  featured: false
  categories:
    - Marketing
    - Healthcare
- title: Policygenius
  main_url: "https://www.policygenius.com/"
  url: "https://www.policygenius.com/"
  featured: false
  categories:
    - Marketing
    - Healthcare
- title: Moteefe
  main_url: "https://www.moteefe.com/"
  url: "https://www.moteefe.com/"
  featured: false
  categories:
    - Marketing
    - Agency
    - Technology
- title: Athelas
  main_url: "http://www.athelas.com/"
  url: "http://www.athelas.com/"
  featured: false
  categories:
    - Marketing
    - Healthcare
- title: Pathwright
  main_url: "http://www.pathwright.com/"
  url: "http://www.pathwright.com/"
  featured: false
  categories:
    - Marketing
    - Education
- title: Lucid
  main_url: "https://www.golucid.co/"
  url: "https://www.golucid.co/"
  featured: false
  categories:
    - Marketing
    - Technology
- title: Bench
  main_url: "http://www.bench.co/"
  url: "http://www.bench.co/"
  featured: false
  categories:
    - Marketing
- title: Gin Lane
  main_url: "http://www.ginlane.com/"
  url: "https://www.ginlane.com/"
  featured: false
  categories:
    - Web Development
    - Agency
- title: Marmelab
  main_url: "https://marmelab.com/en/"
  url: "https://marmelab.com/en/"
  featured: false
  categories:
    - Web Development
    - Agency
- title: Dovetail
  main_url: "https://dovetailapp.com/"
  url: "https://dovetailapp.com/"
  featured: false
  categories:
    - Marketing
    - Technology
- title: The Bastion Bot
  main_url: "https://bastionbot.org/"
  url: "https://bastionbot.org/"
  source_url: "https://github.com/TheBastionBot/Bastion-Website"
  description: Give awesome perks to your Discord server!
  featured: false
  categories:
    - Open Source
    - Technology
    - Documentation
    - Community
  built_by: Sankarsan Kampa
  built_by_url: "https://traction.one"
- title: Smakosh
  main_url: "https://smakosh.com/"
  url: "https://smakosh.com/"
  source_url: "https://github.com/smakosh/smakosh.com"
  featured: false
  categories:
    - Portfolio
    - Web Development
- title: WebGazer
  main_url: "https://www.webgazer.io/"
  url: "https://www.webgazer.io/"
  featured: false
  categories:
    - Marketing
    - Web Development
    - Technology
- title: Joe Seifi's Blog
  main_url: "http://seifi.org/"
  url: "http://seifi.org/"
  featured: false
  categories:
    - Portfolio
    - Web Development
    - Blog
- title: LekoArts — Graphic Designer & Front-End Developer
  main_url: "https://www.lekoarts.de"
  url: "https://www.lekoarts.de"
  source_url: "https://github.com/LekoArts/portfolio"
  featured: false
  built_by: LekoArts
  built_by_url: "https://github.com/LekoArts"
  description: >-
    Hi, I'm Lennart — a self-taught and passionate graphic/web designer &
    frontend developer based in Darmstadt, Germany. I love it to realize complex
    projects in a creative manner and face new challenges. Since 6 years I do
    graphic design, my love for frontend development came up 3 years ago. I
    enjoy acquiring new skills and cementing this knowledge by writing blogposts
    and creating tutorials.
  categories:
    - Portfolio
    - Blog
    - Design
    - Web Development
    - Freelance
    - Open Source
- title: 杨二小的博客
  main_url: "https://blog.yangerxiao.com/"
  url: "https://blog.yangerxiao.com/"
  source_url: "https://github.com/zerosoul/blog.yangerxiao.com"
  featured: false
  categories:
    - Blog
    - Portfolio
- title: MOTTO x MOTTO
  main_url: "https://mottox2.com"
  url: "https://mottox2.com"
  source_url: "https://github.com/mottox2/website"
  description: Web developer / UI Designer in Tokyo Japan.
  featured: false
  categories:
    - Blog
    - Portfolio
  built_by: mottox2
  built_by_url: "https://mottox2.com"
- title: Pride of the Meadows
  main_url: "https://www.prideofthemeadows.com/"
  url: "https://www.prideofthemeadows.com/"
  featured: false
  categories:
    - eCommerce
    - Food
    - Blog
  built_by: Caldera Digital
  built_by_url: https://www.calderadigital.com/
- title: Michael Uloth
  main_url: "https://www.michaeluloth.com"
  url: "https://www.michaeluloth.com"
  featured: false
  description: Michael Uloth is a web developer, opera singer, and the creator of Up and Running Tutorials.
  categories:
    - Portfolio
    - Web Development
    - Music
  built_by: Michael Uloth
  built_by_url: "https://www.michaeluloth.com"
- title: Spacetime
  main_url: "https://www.heyspacetime.com/"
  url: "https://www.heyspacetime.com/"
  featured: false
  description: >-
    Spacetime is a Dallas-based digital experience agency specializing in web,
    app, startup, and digital experience creation.
  categories:
    - Marketing
    - Portfolio
    - Agency
  built_by: Spacetime
  built_by_url: "https://www.heyspacetime.com/"
- title: Eric Jinks
  main_url: "https://ericjinks.com/"
  url: "https://ericjinks.com/"
  featured: false
  description: "Software engineer / web developer from the Gold Coast, Australia."
  categories:
    - Portfolio
    - Blog
    - Web Development
    - Technology
  built_by: Eric Jinks
  built_by_url: "https://ericjinks.com/"
- title: GaiAma - We are wildlife
  main_url: "https://www.gaiama.org/"
  url: "https://www.gaiama.org/"
  featured: false
  description: >-
    We founded the GaiAma conservation organization to protect wildlife in Perú
    and to create an example of a permaculture neighborhood, living
    symbiotically with the forest - because reforestation is just the beginning
  categories:
    - Nonprofit
    - Marketing
    - Blog
  source_url: "https://github.com/GaiAma/gaiama.org"
  built_by: GaiAma
  built_by_url: "https://www.gaiama.org/"
- title: Healthcare Logic
  main_url: "https://www.healthcarelogic.com/"
  url: "https://www.healthcarelogic.com/"
  featured: false
  description: >-
    Revolutionary technology that empowers clinical and managerial leaders to
    collaborate with clarity.
  categories:
    - Marketing
    - Healthcare
    - Technology
  built_by: Thrive
  built_by_url: "https://thriveweb.com.au/"
- title: Papergov
  main_url: "https://papergov.com/"
  url: "https://papergov.com/"
  featured: false
  description: Manage all your government services in a single place
  categories:
    - Directory
    - Government
    - Technology
  source_url: "https://github.com/WeOpenly/localgov.fyi"
  built_by: Openly Technologies
  built_by_url: "https://papergov.com/about/"
- title: Kata.ai Documentation
  main_url: "https://docs.kata.ai/"
  url: "https://docs.kata.ai/"
  source_url: "https://github.com/kata-ai/kata-platform-docs"
  featured: false
  description: >-
    Documentation website for the Kata Platform, an all-in-one platform for
    building chatbots using AI technologies.
  categories:
    - Documentation
    - Technology
- title: goalgetters
  main_url: "https://goalgetters.space/"
  url: "https://goalgetters.space/"
  featured: false
  description: >-
    goalgetters is a source of inspiration for people who want to change their
    career. We offer articles, success stories and expert interviews on how to
    find a new passion and how to implement change.
  categories:
    - Blog
    - Education
  built_by: "Stephanie Langers (content), Adrian Wenke (development)"
  built_by_url: "https://twitter.com/AdrianWenke"
- title: Zensum
  main_url: "https://zensum.se/"
  url: "https://zensum.se/"
  featured: false
  description: >-
    Borrow money quickly and safely through Zensum. We compare Sweden's leading
    banks and credit institutions. Choose from multiple offers and lower your
    monthly cost. [Translated from Swedish]
  categories:
    - Technology
    - Finance
    - Marketing
  built_by: Bejamas
  built_by_url: "https://bejamas.io/"
- title: StatusHub - Easy to use Hosted Status Page Service
  main_url: "https://statushub.com/"
  url: "https://statushub.com/"
  featured: false
  description: >-
    Set up your very own service status page in minutes with StatusHub. Allow
    customers to subscribe to be updated automatically.
  categories:
    - Technology
    - Marketing
  built_by: Bejamas
  built_by_url: "https://bejamas.io/"
- title: Matthias Kretschmann Portfolio
  main_url: "https://matthiaskretschmann.com/"
  url: "https://matthiaskretschmann.com/"
  source_url: "https://github.com/kremalicious/portfolio"
  featured: false
  description: Portfolio of designer & developer Matthias Kretschmann.
  categories:
    - Portfolio
    - Web Development
  built_by: Matthias Kretschmann
  built_by_url: "https://matthiaskretschmann.com/"
- title: Iron Cove Solutions
  main_url: "https://ironcovesolutions.com/"
  url: "https://ironcovesolutions.com/"
  description: >-
    Iron Cove Solutions is a cloud based consulting firm. We help companies
    deliver a return on cloud usage by applying best practices
  categories:
    - Technology
    - Web Development
  built_by: Iron Cove Solutions
  built_by_url: "https://ironcovesolutions.com/"
  featured: false
- title: Moetez Chaabene Portfolio / Blog
  main_url: "https://moetez.me/"
  url: "https://moetez.me/"
  source_url: "https://github.com/moetezch/moetez.me"
  featured: false
  description: Portfolio of Moetez Chaabene
  categories:
    - Portfolio
    - Web Development
    - Blog
  built_by: Moetez Chaabene
  built_by_url: "https://twitter.com/moetezch"
- title: Nikita
  description: >-
    Automation of system deployments in Node.js for applications and
    infrastructures.
  main_url: "https://nikita.js.org/"
  url: "https://nikita.js.org/"
  source_url: "https://github.com/adaltas/node-nikita"
  categories:
    - Documentation
    - Open Source
    - Technology
  built_by: Adaltas
  built_by_url: "https://www.adaltas.com"
  featured: false
- title: Gourav Sood Blog & Portfolio
  main_url: "https://www.gouravsood.com/"
  url: "https://www.gouravsood.com/"
  featured: false
  categories:
    - Blog
    - Portfolio
  built_by: Gourav Sood
  built_by_url: "https://www.gouravsood.com/"
- title: Jonas Tebbe Portfolio
  description: |
    Hey, I’m Jonas and I create digital products.
  main_url: "https://jonastebbe.com"
  url: "https://jonastebbe.com"
  categories:
    - Portfolio
  built_by: Jonas Tebbe
  built_by_url: "https://twitter.com/jonastebbe"
  featured: false
- title: Parker Sarsfield Portfolio
  description: |
    I'm Parker, a software engineer and sneakerhead.
  main_url: "https://parkersarsfield.com"
  url: "https://parkersarsfield.com"
  categories:
    - Blog
    - Portfolio
  built_by: Parker Sarsfield
  built_by_url: "https://parkersarsfield.com"
- title: Frontend web development with Greg
  description: |
    JavaScript, GatsbyJS, ReactJS, CSS in JS... Let's learn some stuff together.
  main_url: "https://dev.greglobinski.com"
  url: "https://dev.greglobinski.com"
  categories:
    - Blog
    - Web Development
  built_by: Greg Lobinski
  built_by_url: "https://github.com/greglobinski"
- title: Insomnia
  description: |
    Desktop HTTP and GraphQL client for developers
  main_url: "https://insomnia.rest/"
  url: "https://insomnia.rest/"
  categories:
    - Blog
  built_by: Gregory Schier
  built_by_url: "https://schier.co"
  featured: false
- title: Timeline Theme Portfolio
  description: |
    I'm Aman Mittal, a software developer.
  main_url: "https://amanhimself.dev/"
  url: "https://amanhimself.dev/"
  categories:
    - Web Development
    - Portfolio
  built_by: Aman Mittal
  built_by_url: "https://amanhimself.dev/"
- title: Ocean artUp
  description: >
    Science outreach site built using styled-components and Contentful. It
    presents the research project "Ocean artUp" funded by an Advanced Grant of
    the European Research Council to explore the possible benefits of artificial
    uplift of nutrient-rich deep water to the ocean’s sunlit surface layer.
  main_url: "https://ocean-artup.eu"
  url: "https://ocean-artup.eu"
  source_url: "https://github.com/janosh/ocean-artup"
  categories:
    - Science
    - Education
    - Blog
  built_by: Janosh Riebesell
  built_by_url: "https://janosh.io"
  featured: false
- title: Ryan Fitzgerald
  description: |
    Personal portfolio and blog for Ryan Fitzgerald
  main_url: "https://ryanfitzgerald.ca/"
  url: "https://ryanfitzgerald.ca/"
  categories:
    - Web Development
    - Portfolio
  built_by: Ryan Fitzgerald
  built_by_url: "https://github.com/RyanFitzgerald"
  featured: false
- title: Kaizen
  description: |
    Content Marketing, PR & SEO Agency in London
  main_url: "https://www.kaizen.co.uk/"
  url: "https://www.kaizen.co.uk/"
  categories:
    - Agency
    - Blog
    - Design
    - Web Development
    - SEO
  built_by: Bogdan Stanciu
  built_by_url: "https://github.com/b0gd4n"
  featured: false
- title: HackerOne Platform Documentation
  description: |
    HackerOne's Product Documentation Center!
  url: "https://docs.hackerone.com/"
  main_url: "https://docs.hackerone.com/"
  categories:
    - Documentation
    - Security
  featured: false
- title: Mux Video
  description: |
    API to video hosting and streaming
  main_url: "https://mux.com/"
  url: "https://mux.com/"
  categories:
    - Video
    - API
  featured: false
- title: Swapcard
  description: >
    The easiest way for event organizers to instantly connect people, build a
    community of attendees and exhibitors, and increase revenue over time
  main_url: "https://www.swapcard.com/"
  url: "https://www.swapcard.com/"
  categories:
    - Event
    - Community
    - Marketing
  built_by: Swapcard
  built_by_url: "https://www.swapcard.com/"
  featured: false
- title: Kalix
  description: >
    Kalix is perfect for healthcare professionals starting out in private
    practice, to those with an established clinic.
  main_url: "https://www.kalixhealth.com/"
  url: "https://www.kalixhealth.com/"
  categories:
    - Healthcare
  featured: false
- title: Hubba
  description: |
    Buy wholesale products from thousands of independent, verified Brands.
  main_url: "https://join.hubba.com/"
  url: "https://join.hubba.com/"
  categories:
    - eCommerce
  featured: false
- title: HyperPlay
  description: |
    In Asean's 1st Ever LOL Esports X Music Festival
  main_url: "https://hyperplay.leagueoflegends.com/"
  url: "https://hyperplay.leagueoflegends.com/"
  categories:
    - Music
  featured: false
- title: Bad Credit Loans
  description: |
    Get the funds you need, from $250-$5,000
  main_url: "https://www.creditloan.com/"
  url: "https://www.creditloan.com/"
  categories:
    - Finance
  featured: false
- title: Financial Center
  description: >
    Member-owned, not-for-profit, co-operative whose members receive financial
    benefits in the form of lower loan rates, higher savings rates, and lower
    fees than banks.
  main_url: "https://fcfcu.com/"
  url: "https://fcfcu.com/"
  categories:
    - Finance
    - Nonprofit
    - Business
    - Education
  built_by: "https://fcfcu.com/"
  built_by_url: "https://fcfcu.com/"
  featured: false
- title: Office of Institutional Research and Assessment
  description: |
    Good Data, Good Decisions
  main_url: "http://oira.ua.edu/"
  url: "http://oira.ua.edu/"
  categories:
    - Data
  featured: false
- title: The Telegraph Premium
  description: |
    Exclusive stories from award-winning journalists
  main_url: "https://premium.telegraph.co.uk/"
  url: "https://premium.telegraph.co.uk/"
  categories:
    - Media
  featured: false
- title: html2canvas
  description: |
    Screenshots with JavaScript
  main_url: "http://html2canvas.hertzen.com/"
  url: "http://html2canvas.hertzen.com/"
  source_url: "https://github.com/niklasvh/html2canvas/tree/master/www"
  categories:
    - JavaScript
    - Documentation
  built_by: Niklas von Hertzen
  built_by_url: "http://hertzen.com/"
  featured: false
- title: Dato CMS
  description: |
    The API-based CMS your editors will love
  main_url: "https://www.datocms.com/"
  url: "https://www.datocms.com/"
  categories:
    - API
  featured: false
- title: Half Electronics
  description: |
    Personal website
  main_url: "https://www.halfelectronic.com/"
  url: "https://www.halfelectronic.com/"
  categories:
    - Blog
  built_by: Fernando Poumian
  built_by_url: "https://github.com/fpoumian/halfelectronic.com"
  featured: false
- title: Frithir Software Development
  main_url: "https://frithir.com/"
  url: "https://frithir.com/"
  featured: false
  description: "I DRINK COFFEE, WRITE CODE AND IMPROVE MY DEVELOPMENT SKILLS EVERY DAY."
  categories:
    - Design
    - Web Development
  built_by: Frithir
  built_by_url: "https://Frithir.com/"
- title: Unow
  main_url: "https://www.unow.fr/"
  url: "https://www.unow.fr/"
  categories:
    - Education
    - Marketing
  featured: false
- title: Peter Hironaka
  description: |
    Freelance Web Developer based in Los Angeles.
  main_url: "https://peterhironaka.com/"
  url: "https://peterhironaka.com/"
  categories:
    - Portfolio
    - Web Development
  built_by: Peter Hironaka
  built_by_url: "https://github.com/PHironaka"
  featured: false
- title: Michael McQuade
  description: |
    Personal website and blog for Michael McQuade
  main_url: "https://giraffesyo.io"
  url: "https://giraffesyo.io"
  categories:
    - Blog
  built_by: Michael McQuade
  built_by_url: "https://github.com/giraffesyo"
  featured: false
- title: Haacht Brewery
  description: |
    Corporate website for Haacht Brewery. Designed and Developed by Gafas.
  main_url: "https://haacht.com/en/"
  url: "https://haacht.com"
  categories:
    - Marketing
  built_by: Gafas
  built_by_url: "https://gafas.be"
  featured: false
- title: StoutLabs
  description: |
    Portfolio of Daniel Stout, freelance developer in East Tennessee.
  main_url: "https://www.stoutlabs.com/"
  url: "https://www.stoutlabs.com/"
  categories:
    - Web Development
    - Portfolio
  built_by: Daniel Stout
  built_by_url: "https://github.com/stoutlabs"
  featured: false
- title: Chicago Ticket Outcomes By Neighborhood
  description: |
    ProPublica data visualization of traffic ticket court outcomes
  categories:
    - Media
    - Nonprofit
  url: >-
    https://projects.propublica.org/graphics/il/il-city-sticker-tickets-maps/ticket-status/?initialWidth=782
  main_url: >-
    https://projects.propublica.org/graphics/il/il-city-sticker-tickets-maps/ticket-status/?initialWidth=782
  built_by: David Eads
  built_by_url: "https://github.com/eads"
  featured: false
- title: Chicago South Side Traffic Ticketing rates
  description: |
    ProPublica data visualization of traffic ticket rates by community
  main_url: >-
    https://projects.propublica.org/graphics/il/il-city-sticker-tickets-maps/ticket-rate/?initialWidth=782
  url: >-
    https://projects.propublica.org/graphics/il/il-city-sticker-tickets-maps/ticket-rate/?initialWidth=782
  categories:
    - Media
    - Nonprofit
  built_by: David Eads
  built_by_url: "https://github.com/eads"
  featured: false
- title: Otsimo
  description: >
    Otsimo is a special education application for children with autism, down
    syndrome and other developmental disabilities.
  main_url: "https://otsimo.com/en/"
  url: "https://otsimo.com/en/"
  categories:
    - Blog
    - Education
  featured: false
- title: Matt Bagni Portfolio 2018
  description: >
    Mostly the result of playing with Gatsby and learning about react and
    graphql. Using the screenshot plugin to showcase the work done for my
    company in the last 2 years, and a good amount of other experiments.
  main_url: "https://mattbag.github.io"
  url: "https://mattbag.github.io"
  categories:
    - Portfolio
  featured: false
- title: Lisa Ye's Blog
  description: |
    Simple blog/portofolio for a fashion designer. Gatsby_v2 + Netlify cms
  main_url: "https://lisaye.netlify.com/"
  url: "https://lisaye.netlify.com/"
  categories:
    - Blog
    - Portfolio
  featured: false
- title: Artem Sapegin
  description: >
    Little homepage of Artem Sapegin, a frontend developer, passionate
    photographer, coffee drinker and crazy dogs’ owner.
  main_url: "https://sapegin.me/"
  url: "https://sapegin.me/"
  categories:
    - Portfolio
    - Open Source
    - Web Development
  built_by: Artem Sapegin
  built_by_url: "https://github.com/sapegin"
  featured: false
- title: SparkPost Developers
  main_url: "https://developers.sparkpost.com/"
  url: "https://developers.sparkpost.com/"
  source_url: "https://github.com/SparkPost/developers.sparkpost.com"
  categories:
    - Documentation
    - API
  featured: false
- title: Malik Browne Portfolio 2018
  description: >
    The portfolio blog of Malik Browne, a full-stack engineer, foodie, and avid
    blogger/YouTuber.
  main_url: "https://www.malikbrowne.com/about"
  url: "https://www.malikbrowne.com"
  categories:
    - Blog
    - Portfolio
  built_by: Malik Browne
  built_by_url: "https://twitter.com/milkstarz"
  featured: false
- title: Novatics
  description: |
    Digital products that inspire and make a difference
  main_url: "https://www.novatics.com.br"
  url: "https://www.novatics.com.br"
  categories:
    - Portfolio
    - Technology
    - Web Development
  built_by: Novatics
  built_by_url: "https://github.com/Novatics"
  featured: false
- title: Max McKinney
  description: >
    I’m a developer and designer with a focus in web technologies. I build cars
    on the side.
  main_url: "https://maxmckinney.com/"
  url: "https://maxmckinney.com/"
  categories:
    - Portfolio
    - Web Development
    - Design
  built_by: Max McKinney
  featured: false
- title: Stickyard
  description: |
    Make your React component sticky the easy way
  main_url: "https://nihgwu.github.io/stickyard/"
  url: "https://nihgwu.github.io/stickyard/"
  source_url: "https://github.com/nihgwu/stickyard/tree/master/website"
  categories:
    - Web Development
  built_by: Neo Nie
  featured: false
- title: Agata Milik
  description: |
    Website of a Polish psychologist/psychotherapist based in Gdańsk, Poland.
  main_url: "https://agatamilik.pl"
  url: "https://agatamilik.pl"
  categories:
    - Marketing
    - Healthcare
  built_by: Piotr Fedorczyk
  built_by_url: "https://piotrf.pl"
  featured: false
- title: WebPurple
  main_url: "https://www.webpurple.net/"
  url: "https://www.webpurple.net/"
  source_url: "https://github.com/WebPurple/site"
  description: >-
    Site of local (Russia, Ryazan) frontend community. Main purpose is to show
    info about meetups and keep blog.
  categories:
    - Nonprofit
    - Web Development
    - Community
    - Blog
    - Open Source
  built_by: Nikita Kirsanov
  built_by_url: "https://twitter.com/kitos_kirsanov"
  featured: false
- title: Papertrail.io
  description: |
    Inspection Management for the 21st Century
  main_url: "https://www.papertrail.io/"
  url: "https://www.papertrail.io/"
  categories:
    - Marketing
    - Technology
  built_by: Papertrail.io
  built_by_url: "https://www.papertrail.io"
  featured: false
- title: Matt Ferderer
  main_url: "https://mattferderer.com"
  url: "https://mattferderer.com"
  source_url: "https://github.com/mattferderer/gatsbyblog"
  description: >
    A blog built with Gatsby that discusses web related tech
    such as JavaScript, .NET, Blazor & security.
  categories:
    - Blog
    - Web Development
  built_by: Matt Ferderer
  built_by_url: "https://twitter.com/mattferderer"
  featured: false
- title: Sahyadri Open Source Community
  main_url: "https://sosc.org.in"
  url: "https://sosc.org.in"
  source_url: "https://github.com/haxzie/sosc-website"
  description: >
    Official website of Sahyadri Open Source Community for community blog, event
    details and members info.
  categories:
    - Blog
    - Community
    - Open Source
  built_by: Musthaq Ahamad
  built_by_url: "https://github.com/haxzie"
  featured: false
- title: Tech Confessions
  main_url: "https://confessions.tech"
  url: "https://confessions.tech"
  source_url: "https://github.com/JonathanSpeek/tech-confessions"
  description: "A guilt-free place for us to confess our tech sins \U0001F64F\n"
  categories:
    - Community
    - Open Source
  built_by: Jonathan Speek
  built_by_url: "https://speek.design"
  featured: false
- title: Thibault Maekelbergh
  main_url: "https://thibmaek.com"
  url: "https://thibmaek.com"
  source_url: "https://github.com/thibmaek/thibmaek.github.io"
  description: |
    A nice blog about development, Raspberry Pi, plants and probably records.
  categories:
    - Blog
    - Open Source
  built_by: Thibault Maekelbergh
  built_by_url: "https://twitter.com/thibmaek"
  featured: false
- title: LearnReact.design
  main_url: "https://learnreact.design"
  url: "https://learnreact.design"
  description: >
    React Essentials For Designers: A React course tailored for product
    designers, ux designers, ui designers.
  categories:
    - Blog
  built_by: Linton Ye
  built_by_url: "https://twitter.com/lintonye"
- title: Mega House Creative
  main_url: "https://www.megahousecreative.com/"
  url: "https://www.megahousecreative.com/"
  description: >
    Mega House Creative is a digital agency that provides unique goal-oriented
    web marketing solutions.
  categories:
    - Marketing
    - Agency
  built_by: Daniel Robinson
  featured: false
- title: Tobie Marier Robitaille - csc
  main_url: "https://tobiemarierrobitaille.com/"
  url: "https://tobiemarierrobitaille.com/en/"
  description: |
    Portfolio site for director of photography Tobie Marier Robitaille
  categories:
    - Portfolio
    - Gallery
  built_by: Mill3 Studio
  built_by_url: "https://mill3.studio/en/"
  featured: false
- title: Bestvideogame.deals
  main_url: "https://bestvideogame.deals/"
  url: "https://bestvideogame.deals/"
  description: |
    Video game comparison website for the UK, build with GatsbyJS.
  categories:
    - eCommerce
  built_by: Koen Kamphuis
  built_by_url: "https://koenkamphuis.com/"
  featured: false
- title: Mahipat's Portfolio
  main_url: "https://mojaave.com/"
  url: "https://mojaave.com"
  source_url: "https://github.com/mhjadav/mojaave"
  description: >
    mojaave.com is Mahipat's portfolio, I have developed it using Gatsby v2 and
    Bootstrap, To get in touch with people looking for full-stack developer.
  categories:
    - Portfolio
    - Web Development
  built_by: Mahipat Jadav
  built_by_url: "https://mojaave.com/"
  featured: false
- title: Insights
  main_url: "https://justaskusers.com/"
  url: "https://justaskusers.com/"
  description: >
    Insights helps user experience (UX) researchers conduct their research and
    make sense of the findings.
  categories:
    - User Experience
    - Design
  built_by: Just Ask Users
  built_by_url: "https://justaskusers.com/"
  featured: false
- title: Mintfort
  main_url: "https://mintfort.com/"
  url: "https://mintfort.com/"
  source_url: "https://github.com/MintFort/mintfort.com"
  description: >
    Mintfort, the first crypto-friendly bank account. Store and manage assets on
    the blockchain.
  categories:
    - Technology
    - Finance
  built_by: Axel Fuhrmann
  built_by_url: "https://axelfuhrmann.com/"
  featured: false
- title: React Native Explorer
  main_url: "https://react-native-explorer.firebaseapp.com"
  url: "https://react-native-explorer.firebaseapp.com"
  description: |
    Explorer React Native packages and examples effortlessly.
  categories:
    - Education
  featured: false
- title: 500Tech
  main_url: "https://500tech.com/"
  url: "https://500tech.com/"
  featured: false
  categories:
    - Web Development
    - Agency
    - Open Source
- title: eworld
  main_url: "https://eworld.herokuapp.com/"
  url: "https://eworld.herokuapp.com/"
  featured: false
  categories:
    - eCommerce
    - Technology
- title: It's a Date
  description: >
    It's a Date is a dating app that actually involves dating.
  main_url: "https://www.itsadate.app/"
  url: "https://www.itsadate.app/"
  featured: false
  categories:
    - App
    - Blog
- title: Node.js HBase
  description: >
    Asynchronous HBase client for NodeJs using REST.
  main_url: https://hbase.js.org/
  url: https://hbase.js.org/
  source_url: "https://github.com/adaltas/node-hbase"
  categories:
    - Documentation
    - Open Source
    - Technology
  built_by: David Worms
  built_by_url: http://www.adaltas.com
  featured: false
- title: Peter Kroyer - Web Design / Web Development
  main_url: https://www.peterkroyer.at/en/
  url: https://www.peterkroyer.at/en/
  description: >
    Freelance web designer / web developer based in Vienna, Austria (Wien, Österreich).
  categories:
    - Agency
    - Web Development
    - Design
    - Portfolio
    - Freelance
  built_by: Peter Kroyer
  built_by_url: https://www.peterkroyer.at/
  featured: false
- title: Geddski
  main_url: https://gedd.ski
  url: https://gedd.ski
  description: >
    frontend mastery blog - level up your UI game.
  categories:
    - Web Development
    - Education
    - Productivity
    - User Experience
  built_by: Dave Geddes
  built_by_url: https://twitter.com/geddski
  featured: false
- title: Rung
  main_url: "https://rung.com.br/"
  url: "https://rung.com.br/"
  description: >
    Rung alerts you about the exceptionalities of your personal and professional life.
  categories:
    - API
    - Technology
    - Travel
  featured: false
- title: Mokkapps
  main_url: "https://www.mokkapps.de/"
  url: "https://www.mokkapps.de/"
  source_url: "https://github.com/mokkapps/website"
  description: >
    Portfolio website from Michael Hoffmann. Passionate software developer with focus on web-based technologies.
  categories:
    - Blog
    - Portfolio
    - Web Development
    - Mobile Development
  featured: false
- title: Premier Octet
  main_url: "https://www.premieroctet.com/"
  url: "https://www.premieroctet.com/"
  description: >
    Premier Octet is a React-based agency
  categories:
    - Agency
    - Web Development
    - Mobile Development
  featured: false
- title: Thorium
  main_url: "https://www.thoriumsim.com/"
  url: "https://www.thoriumsim.com/"
  source_url: "https://github.com/thorium-sim/thoriumsim.com"
  description: >
    Thorium - Open-source Starship Simulator Controls for Live Action Role Play
  built_by: Alex Anderson
  built_by_url: https://twitter.com/ralex1993
  categories:
    - Blog
    - Portfolio
    - Documentation
    - Marketing
    - Education
    - Entertainment
    - Open Source
    - Web Development
  featured: false
- title: Cameron Maske
  main_url: "https://www.cameronmaske.com/"
  url: "https://www.cameronmaske.com/courses/introduction-to-pytest/"
  source_url: "https://github.com/cameronmaske/cameronmaske.com-v2"
  description: >
    The homepage of Cameron Maske, a freelance full-stack developer, who is currently working on a free pytest video course
  categories:
    - Education
    - Video
    - Portfolio
    - Freelance
  featured: false
- title: Studenten bilden Schüler
  description: >
    Studenten bilden Schüler e.V. is a German student-run nonprofit initiative that aims to
    contribute to more equal educational opportunities by providing free tutoring to refugees
    and children from underprivileged families. The site is built on Gatsby v2, styled-components
    and Contentful. It supports Google Analytics, fluid typography and Algolia search.
  main_url: "https://studenten-bilden-schueler.de"
  url: "https://studenten-bilden-schueler.de"
  source_url: "https://github.com/StudentenBildenSchueler/homepage"
  categories:
    - Education
    - Nonprofit
    - Blog
  built_by: Janosh Riebesell
  built_by_url: "https://janosh.io"
  featured: false
- title: Mike's Remote List
  main_url: "https://www.mikesremotelist.com"
  url: "https://www.mikesremotelist.com"
  description: >
    A list of remote jobs, updated throughout the day. Built on Gatsby v1 and powered by Contentful, Google Sheets, string and sticky tape.
  categories:
    - Marketing
  featured: false
- title: Madvoid
  main_url: "https://madvoid.com/"
  url: "https://madvoid.com/screenshot/"
  featured: false
  description: >
    Madvoid is a team of expert developers dedicated to creating simple, clear, usable and blazing fast web and mobile apps.
    We are coders that help companies and agencies to create social & interactive experiences.
    This includes full-stack development using React, WebGL, Static Site Generators, Ruby On Rails, Phoenix, GraphQL, Chatbots, CI / CD, Docker and more!
  categories:
    - Portfolio
    - Technology
    - Web Development
    - Agency
    - Marketing
  built_by: Jean-Paul Bonnetouche
  built_by_url: https://twitter.com/_jpb
- title: MOMNOTEBOOK.COM
  description: >
    Sharing knowledge and experiences that make childhood and motherhood rich, vibrant and healthy.
  main_url: "https://momnotebook.com/"
  url: "https://momnotebook.com/"
  featured: false
  built_by: Aleksander Hansson
  built_by_url: https://www.linkedin.com/in/aleksanderhansson/
  categories:
    - Blog
- title: Pirate Studios
  description: >
    Reinventing music studios with 24/7 self service rehearsal, DJ & production rooms available around the world.
  main_url: "https://www.piratestudios.co"
  url: "https://www.piratestudios.co"
  featured: false
  built_by: The Pirate Studios team
  built_by_url: https://github.com/piratestudios/
  categories:
    - Music
- title: Aurora EOS
  main_url: "https://www.auroraeos.com/"
  url: "https://www.auroraeos.com/"
  featured: false
  categories:
    - Finance
    - Marketing
    - Blog
  built_by: Corey Ward
  built_by_url: "http://www.coreyward.me/"
- title: MadeComfy
  main_url: "https://madecomfy.com.au/"
  url: "https://madecomfy.com.au/"
  description: >
    Short term rental management startup, using Contentful + Gatsby + CircleCI
  featured: false
  categories:
    - Travel
  built_by: Lucas Vilela
  built_by_url: "https://madecomfy.com.au/"
- title: Tiger Facility Services
  description: >
    Tiger Facility Services combines facility management expertise with state of the art software to offer a sustainable and customer oriented cleaning and facility service.
  main_url: https://www.tigerfacilityservices.com/de-en/
  url: https://www.tigerfacilityservices.com/de-en/
  featured: false
  categories:
    - Marketing
- title: "Luciano Mammino's blog"
  description: >
    Tech & programming blog of Luciano Mammino a.k.a. "loige", Full-Stack Web Developer and International Speaker
  main_url: https://loige.co
  url: https://loige.co
  featured: false
  categories:
    - Blog
    - Web Development
  built_by: Luciano Mammino
  built_by_url: https://loige.co
- title: Wire • Secure collaboration platform
  description: >
    Corporate website of Wire, an open source, end-to-end encrypted collaboration platform
  main_url: "https://wire.com"
  url: "https://wire.com"
  featured: false
  categories:
    - Open Source
    - Productivity
    - Technology
    - Blog
    - App
  built_by: Wire team
  built_by_url: "https://github.com/orgs/wireapp/people"
- title: J. Patrick Raftery
  main_url: "https://www.jpatrickraftery.com"
  url: "https://www.jpatrickraftery.com"
  description: J. Patrick Raftery is an opera singer and voice teacher based in Vancouver, BC.
  categories:
    - Portfolio
    - Music
  built_by: Michael Uloth
  built_by_url: "https://www.michaeluloth.com"
  featured: false
- title: Aria Umezawa
  main_url: "https://www.ariaumezawa.com"
  url: "https://www.ariaumezawa.com"
  description: Aria Umezawa is a director, producer, and writer currently based in San Francisco. Site designed by Stephen Bell.
  categories:
    - Portfolio
    - Music
    - Entertainment
  built_by: Michael Uloth
  built_by_url: "https://www.michaeluloth.com"
  featured: false
- title: Pomegranate Opera
  main_url: "https://pomegranateopera.netlify.com"
  url: "https://pomegranateopera.netlify.com"
  description: Pomegranate Opera is a lesbian opera written by Amanda Hale & Kye Marshall. Site designed by Stephen Bell.
  categories:
    - Gallery
    - Music
  built_by: Michael Uloth
  built_by_url: "https://www.michaeluloth.com"
  featured: false
- title: Daniel Cabena
  main_url: "https://www.danielcabena.com"
  url: "https://www.danielcabena.com"
  description: Daniel Cabena is a Canadian countertenor highly regarded in both Canada and Europe for prize-winning performances ranging from baroque to contemporary repertoire. Site designed by Stephen Bell.
  categories:
    - Portfolio
    - Music
  built_by: Michael Uloth
  built_by_url: "https://www.michaeluloth.com"
  featured: false
- title: Artist.Center
  main_url: "https://artistcenter.netlify.com"
  url: "https://artistcenter.netlify.com"
  description: The marketing page for Artist.Center, a soon-to-launch platform designed to connect opera singers to opera companies. Site designed by Stephen Bell.
  categories:
    - Music
  built_by: Michael Uloth
  built_by_url: "https://www.michaeluloth.com"
  featured: false
- title: DG Volo & Company
  main_url: "https://www.dgvolo.com"
  url: "https://www.dgvolo.com"
  description: DG Volo & Company is a Toronto-based investment consultancy. Site designed by Stephen Bell.
  categories:
    - Finance
  built_by: Michael Uloth
  built_by_url: "https://www.michaeluloth.com"
  featured: false
- title: Shawna Lucey
  main_url: "https://www.shawnalucey.com"
  url: "https://www.shawnalucey.com"
  description: Shawna Lucey is an American theater and opera director based in New York City. Site designed by Stephen Bell.
  categories:
    - Portfolio
    - Music
    - Entertainment
  built_by: Michael Uloth
  built_by_url: "https://www.michaeluloth.com"
  featured: false
- title: Leyan Lo
  main_url: https://www.leyanlo.com
  url: https://www.leyanlo.com
  description: >
    Leyan Lo’s personal website
  categories:
    - Portfolio
  built_by: Leyan Lo
  built_by_url: https://www.leyanlo.com
  featured: false
- title: Hawaii National Bank
  url: https://hawaiinational.bank
  main_url: https://hawaiinational.bank
  description: Hawaii National Bank's highly personalized service has helped loyal customers & locally owned businesses achieve their financial dreams for over 50 years.
  categories:
    - Finance
  built_by: Wall-to-Wall Studios
  built_by_url: https://walltowall.com
  featured: false
- title: Coletiv
  url: https://coletiv.com
  main_url: https://coletiv.com
  description: Coletiv teams up with companies of all sizes to design, develop & launch digital products for iOS, Android & the Web.
  categories:
    - Technology
    - Agency
    - Web Development
  built_by: Coletiv
  built_by_url: https://coletiv.com
  featured: false
- title: janosh.io
  description: >
    Personal blog and portfolio of Janosh Riebesell. The site is built with Gatsby v2 and designed
    entirely with styled-components v4. Much of the layout was achieved with CSS grid. It supports
    Google Analytics, fluid typography and Algolia search.
  main_url: "https://janosh.io"
  url: "https://janosh.io"
  source_url: "https://github.com/janosh/janosh.io"
  categories:
    - Portfolio
    - Blog
    - Science
    - Photography
    - Travel
  built_by: Janosh Riebesell
  built_by_url: "https://janosh.io"
  featured: false
- title: Gold Edge Training
  url: "https://www.goldedgetraining.co.uk"
  main_url: "https://www.goldedgetraining.co.uk"
  description: >
    AAT approved online distance learning accountancy training provider. Branded landing page / mini brochure promoting competitor differentiators, student testimonials, offers, service benefits and features. Designed to both inform potential students and encourage visits to company eCommerce site or direct company contact.
  categories:
    - Education
    - Learning
    - Landing Page
    - Business
    - Finance
  built_by: Leo Furze-Waddock
  built_by_url: "https://www.linkedin.com/in/lfurzewaddock"
- title: Gatsby Manor
  description: >
    We build themes for gatsby. We have themes for all projects including personal,
    portfolio, ecommerce, landing pages and more. We also run an in-house
    web dev and design studio. If you cannot find what you want, we can build it for you!
    Email us at gatsbymanor@gmail.com with questions.
  main_url: "https://www.gatsbymanor.com"
  url: "https://www.gatsbymanor.com"
  source_url: "https://github.com/gatsbymanor"
  categories:
    - Web Development
    - Agency
    - Technology
    - Freelance
  built_by: Steven Natera
  built_by_url: "https://stevennatera.com"
- title: Ema Suriano's Portfolio
  main_url: https://emasuriano.com/
  url: https://emasuriano.com/
  description: >
    Ema Suriano's portfolio to display information about him, his projects and what he's writing about.
  categories:
    - Portfolio
    - Technology
    - Web Development
  built_by: Ema Suriano
  built_by_url: https://emasuriano.com/
  featured: false
- title: Luan Orlandi
  main_url: https://luanorlandi.github.io
  url: https://luanorlandi.github.io
  source_url: https://github.com/luanorlandi/luanorlandi.github.io
  description: >
    Luan Orlandi's personal website. Brazilian web developer, enthusiast in React and Gatsby.
  categories:
    - Blog
    - Portfolio
    - Web Development
  built_by: Luan Orlandi
  built_by_url: https://github.com/luanorlandi
- title: Mobius Labs
  main_url: https://mobius.ml
  url: https://mobius.ml
  description: >
    Mobius Labs landing page, a Start-up working on Computer Vision
  categories:
    - Landing Page
    - Marketing
    - Technology
  built_by: sktt
  built_by_url: https://github.com/sktt
- title: EZAgrar
  main_url: https://www.ezagrar.at/en/
  url: https://www.ezagrar.at/en/
  description: >
    EZAgrar.at is the homepage of the biggest agricultural machinery dealership in Austria. In total 8 pages will be built for this client reusing a lot of components between them.
  categories:
    - eCommerce
    - Marketing
  built_by: MangoART
  built_by_url: https://www.mangoart.at
  featured: false
- title: OAsome blog
  main_url: https://oasome.blog/
  url: https://oasome.blog/
  source_url: https://github.com/oorestisime/oasome
  description: >
    Paris-based Cypriot adventurers. A and O. Lovers of life and travel. Want to get a glimpse of the OAsome world?
  categories:
    - Blog
    - Photography
    - Travel
  built_by: Orestis Ioannou
  featured: false
- title: Brittany Chiang
  main_url: https://brittanychiang.com/
  url: https://brittanychiang.com/
  source_url: https://github.com/bchiang7/v4
  description: >
    Personal website and portfolio of Brittany Chiang built with Gatsby v2
  categories:
    - Portfolio
  built_by: Brittany Chiang
  built_by_url: https://github.com/bchiang7
  featured: false
- title: Fitekran
  description: >
    One of the most visited Turkish blogs about health, sports and healthy lifestyle, that has been rebuilt with Gatsby v2 using WordPress.
  main_url: "https://www.fitekran.com"
  url: "https://www.fitekran.com"
  categories:
    - Science
    - Healthcare
    - Blog
  built_by: Burak Tokak
  built_by_url: "https://www.buraktokak.com"
- title: Serverless
  main_url: https://serverless.com
  url: https://serverless.com
  source_url: https://github.com/serverless/site
  description: >
    Serverless.com – Build web, mobile and IoT applications with serverless architectures using AWS Lambda, Azure Functions, Google CloudFunctions & more!
  categories:
    - Technology
    - Web Development
  built_by: Codebrahma
  built_by_url: https://codebrahma.com
  featured: false
- title: Dive Bell
  main_url: https://divebell.band/
  url: https://divebell.band/
  description: >
    Simple site for a band to list shows dates and videos (499 on lighthouse)
  categories:
    - Music
  built_by: Matt Bagni
  built_by_url: https://mattbag.github.io
  featured: false
- title: Mayer Media Co.
  main_url: https://mayermediaco.com/
  url: https://mayermediaco.com/
  description: >
    Freelance Web Development and Digital Marketing
  categories:
    - Web Development
    - Marketing
    - Blog
  source_url: https://github.com/MayerMediaCo/MayerMediaCo2.0
  built_by: Danny Mayer
  built_by_url: https://twitter.com/mayermediaco
  featured: false
- title: Jan Czizikow Portfolio
  main_url: https://www.janczizikow.com/
  url: https://www.janczizikow.com/
  source_url: https://github.com/janczizikow/janczizikow-portfolio
  description: >
    Simple personal portfolio site built with Gatsby
  categories:
    - Portfolio
    - Freelance
    - Web Development
  built_by: Jan Czizikow
  built_by_url: https://github.com/janczizikow
- title: Carbon Design Systems
  main_url: http://www.carbondesignsystem.com/
  url: http://www.carbondesignsystem.com/
  description: >
    The Carbon Design System is integrating the new IBM Design Ethos and Language. It represents a completely fresh approach to the design of all things at IBM.
  categories:
    - Design System
    - Documentation
  built_by: IBM
  built_by_url: https://www.ibm.com/
  featured: false
- title: Mozilla Mixed Reality
  main_url: https://mixedreality.mozilla.org/
  url: https://mixedreality.mozilla.org/
  description: >
    Virtual Reality for the free and open Web.
  categories:
    - Open Source
  built_by: Mozilla
  built_by_url: https://www.mozilla.org/
  featured: false
- title: Uniform Hudl Design System
  main_url: http://uniform.hudl.com/
  url: http://uniform.hudl.com/
  description: >
    A single design system to ensure every interface feels like Hudl. From the colors we use to the size of our buttons and what those buttons say, Uniform has you covered. Check the guidelines, copy the code and get to building.
  categories:
    - Design System
    - Open Source
    - Design
  built_by: Hudl
  built_by_url: https://www.hudl.com/
- title: Subtle UI
  main_url: "https://subtle-ui.netlify.com/"
  url: "https://subtle-ui.netlify.com/"
  source_url: "https://github.com/ryanwiemer/subtle-ui"
  description: >
    A collection of clever yet understated user interactions found on the web.
  categories:
    - Web Development
    - Open Source
    - User Experience
  built_by: Ryan Wiemer
  built_by_url: "https://www.ryanwiemer.com/"
  featured: false
- title: developer.bitcoin.com
  main_url: "https://developer.bitcoin.com/"
  url: "https://developer.bitcoin.com/"
  description: >
    Bitbox based bitcoin.com developer platform and resources.
  categories:
    - Finance
  featured: false
- title: Barmej
  main_url: "https://app.barmej.com/"
  url: "https://app.barmej.com/"
  description: >
    An interactive platform to learn different programming languages in Arabic for FREE
  categories:
    - Education
    - Programming
    - Learning
  built_by: Obytes
  built_by_url: "https://www.obytes.com/"
  featured: false
- title: Emergence
  main_url: https://emcap.com/
  url: https://emcap.com/
  description: >
    Emergence is a top enterprise cloud venture capital firm. We fund early stage ventures focusing on enterprise & SaaS applications. Emergence is one of the top VC firms in Silicon Valley.
  categories:
    - Marketing
    - Blog
  built_by: Upstatement
  built_by_url: https://www.upstatement.com/
  featured: false
- title: FPVtips
  main_url: https://fpvtips.com
  url: https://fpvtips.com
  source_url: https://github.com/jumpalottahigh/fpvtips
  description: >
    FPVtips is all about bringing racing drone pilots closer together, and getting more people into the hobby!
  categories:
    - Community
    - Education
  built_by: Georgi Yanev
  built_by_url: https://twitter.com/jumpalottahigh
  featured: false
- title: Georgi Yanev
  main_url: https://blog.georgi-yanev.com/
  url: https://blog.georgi-yanev.com/
  source_url: https://github.com/jumpalottahigh/blog.georgi-yanev.com
  description: >
    I write articles about FPV quads (building and flying), web development, smart home automation, life-long learning and other topics from my personal experience.
  categories:
    - Blog
  built_by: Georgi Yanev
  built_by_url: https://twitter.com/jumpalottahigh
  featured: false
- title: Bear Archery
  main_url: "https://beararchery.com/"
  url: "https://beararchery.com/"
  categories:
    - eCommerce
    - Sports
  built_by: Escalade Sports
  built_by_url: "https://www.escaladesports.com/"
  featured: false
- title: "attn:"
  main_url: "https://www.attn.com/"
  url: "https://www.attn.com/"
  categories:
    - Media
    - Entertainment
  built_by: "attn:"
  built_by_url: "https://www.attn.com/"
  featured: false
- title: Mirror Conf
  description: >
    Mirror Conf is a conference designed to empower designers and frontend developers who have a thirst for knowledge and want to broaden their horizons.
  main_url: "https://www.mirrorconf.com/"
  url: "https://www.mirrorconf.com/"
  categories:
    - Conference
    - Design
    - Web Development
  featured: false
- title: Startarium
  main_url: https://www.startarium.ro
  url: https://www.startarium.ro
  description: >
    Free entrepreneurship educational portal with more than 20000 users, hundreds of resources, crowdfunding, mentoring and investor pitching events facilitated.
  categories:
    - Education
    - Nonprofit
    - Entrepreneurship
  built_by: Cezar Neaga
  built_by_url: https://twitter.com/cezarneaga
  featured: false
- title: Microlink
  main_url: https://microlink.io/
  url: https://microlink.io/
  description: >
    Extract structured data from any website.
  categories:
    - Web Development
    - API
  built_by: Kiko Beats
  built_by_url: https://kikobeats.com/
  featured: false
- title: Markets.com
  main_url: "https://www.markets.com/"
  url: "https://www.markets.com/"
  featured: false
  categories:
    - Finance
- title: Kevin Legrand
  url: "https://k-legrand.com"
  main_url: "https://k-legrand.com"
  source_url: "https://github.com/Manoz/k-legrand.com"
  description: >
    Personal website and blog built with love with Gatsby v2
  categories:
    - Blog
    - Portfolio
    - Web Development
  built_by: Kevin Legrand
  built_by_url: https://k-legrand.com
  featured: false
- title: David James Portfolio
  main_url: https://dfjames.com/
  url: https://dfjames.com/
  source_url: https://github.com/daviddeejjames/dfjames-gatsby
  description: >
    Portfolio Site using GatsbyJS and headless WordPress
  categories:
    - WordPress
    - Portfolio
    - Blog
  built_by: David James
  built_by_url: https://twitter.com/daviddeejjames
- title: Hypertext Candy
  url: https://www.hypertextcandy.com/
  main_url: https://www.hypertextcandy.com/
  description: >
    Blog about web development. Laravel, Vue.js, etc.
  categories:
    - Blog
    - Web Development
  built_by: Masahiro Harada
  built_by_url: https://twitter.com/_Masahiro_H_
  featured: false
- title: "Maxence Poutord's blog"
  description: >
    Tech & programming blog of Maxence Poutord, Software Engineer, Serial Traveler and Public Speaker
  main_url: https://www.maxpou.fr
  url: https://www.maxpou.fr
  featured: false
  categories:
    - Blog
    - Web Development
  built_by: Maxence Poutord
  built_by_url: https://www.maxpou.fr
- title: "The Noted Project"
  url: https://thenotedproject.org
  main_url: https://thenotedproject.org
  source_url: https://github.com/ianbusko/the-noted-project
  description: >
    Website to showcase the ethnomusicology research for The Noted Project.
  categories:
    - Portfolio
    - Education
    - Gallery
  built_by: Ian Busko
  built_by_url: https://github.com/ianbusko
  featured: false
- title: People For Bikes
  url: "https://2017.peopleforbikes.org/"
  main_url: "https://2017.peopleforbikes.org/"
  categories:
    - Community
    - Sports
    - Gallery
    - Nonprofit
  built_by: PeopleForBikes
  built_by_url: "https://peopleforbikes.org/about-us/who-we-are/staff/"
  featured: false
- title: Wide Eye
  description: >
    Creative agency specializing in interactive design, web development, and digital communications.
  url: https://wideeye.co/
  main_url: https://wideeye.co/
  categories:
    - Design
    - Web Development
  built_by: Wide Eye
  built_by_url: https://wideeye.co/about-us/
  featured: false
- title: CodeSandbox
  description: >
    CodeSandbox is an online editor that helps you create web applications, from prototype to deployment.
  url: https://codesandbox.io/
  main_url: https://codesandbox.io/
  categories:
    - Web Development
  featured: false
- title: Marvel
  description: >
    The all-in-one platform powering design.
  url: https://marvelapp.com/
  main_url: https://marvelapp.com/
  categories:
    - Design
  featured: false
- title: Designcode.io
  description: >
    Learn to design and code React apps.
  url: https://designcode.io
  main_url: https://designcode.io
  categories:
    - Learning
  featured: false
- title: Happy Design
  description: >
    The Brand and Product Team Behind Happy Money
  url: https://design.happymoney.com/
  main_url: https://design.happymoney.com/
  categories:
    - Design
    - Finance
- title: Weihnachtsmarkt.ms
  description: >
    Explore the christmas market in Münster (Westf).
  url: https://weihnachtsmarkt.ms/
  main_url: https://weihnachtsmarkt.ms/
  source_url: https://github.com/codeformuenster/weihnachtsmarkt
  categories:
    - Gallery
    - Food
  built_by: "Code for Münster during #MSHACK18"
  featured: false
- title: Code Championship
  description: >
    Competitive coding competitions for students from 3rd to 8th grade. Code is Sport.
  url: https://www.codechampionship.com
  main_url: https://www.codechampionship.com
  categories:
    - Learning
    - Education
    - Sports
  built_by: Abamath LLC
  built_by_url: https://www.abamath.com
  featured: false
- title: Wieden+Kennedy
  description: >
    Wieden+Kennedy is an independent, global creative company.
  categories:
    - Technology
    - Web Development
    - Agency
    - Marketing
  url: https://www.wk.com
  main_url: https://www.wk.com
  built_by: Wieden Kennedy
  built_by_url: https://www.wk.com/about/
  featured: false
- title: Testing JavaScript
  description: >
    This course will teach you the fundamentals of testing your JavaScript applications using eslint, Flow, Jest, and Cypress.
  url: https://testingjavascript.com/
  main_url: https://testingjavascript.com/
  categories:
    - Learning
    - Education
    - JavaScript
  built_by: Kent C. Dodds
  built_by_url: https://kentcdodds.com/
  featured: false
- title: Use Hooks
  description: >
    One new React Hook recipe every day.
  url: https://usehooks.com/
  main_url: https://usehooks.com/
  categories:
    - Learning
  built_by: Gabe Ragland
  built_by_url: https://twitter.com/gabe_ragland
  featured: false
- title: Ambassador
  url: https://www.getambassador.io
  main_url: https://www.getambassador.io
  description: >
    Open source, Kubernetes-native API Gateway for microservices built on Envoy.
  categories:
    - Open Source
    - Documentation
    - Technology
  built_by: Datawire
  built_by_url: https://www.datawire.io
  featured: false
- title: Clubhouse
  main_url: https://clubhouse.io
  url: https://clubhouse.io
  description: >
    The intuitive and powerful project management platform loved by software teams of all sizes. Built with Gatsby v2 and Prismic
  categories:
    - Technology
    - Blog
    - Productivity
    - Community
    - Design
    - Open Source
  built_by: Ueno.
  built_by_url: https://ueno.co
  featured: false
- title: Asian Art Collection
  url: http://artmuseum.princeton.edu/asian-art/
  main_url: http://artmuseum.princeton.edu/asian-art/
  description: >
    Princeton University has a branch dealing with state of art.They have showcased ore than 6,000 works of Asian art are presented alongside ongoing curatorial and scholarly research
  categories:
    - Marketing
  featured: false
- title: QHacks
  url: https://qhacks.io
  main_url: https://qhacks.io
  source_url: https://github.com/qhacks/qhacks-website
  description: >
    QHacks is Queen’s University’s annual hackathon! QHacks was founded in 2016 with a mission to advocate and incubate the tech community at Queen’s University and throughout Canada.
  categories:
    - Education
    - Technology
    - Podcast
  featured: false
- title: Tyler McGinnis
  url: https://tylermcginnis.com/
  main_url: https://tylermcginnis.com/
  description: >
    The linear, course based approach to learning web technologies.
  categories:
    - Education
    - Technology
    - Podcast
    - Web Development
  featured: false
- title: a11y with Lindsey
  url: https://www.a11ywithlindsey.com/
  main_url: https://www.a11ywithlindsey.com/
  source_url: https://github.com/lkopacz/a11y-with-lindsey
  description: >
    To help developers navigate accessibility jargon, write better code, and to empower them to make their Internet, Everyone's Internet.
  categories:
    - Education
    - Blog
    - Technology
  built_by: Lindsey Kopacz
  built_by_url: https://twitter.com/littlekope0903
  featured: false
- title: DEKEMA
  url: https://www.dekema.com/
  main_url: https://www.dekema.com/
  description: >
    Worldclass crafting: Furnace, fervor, fulfillment. Delivering highest demand for future craftsmanship. Built using Gatsby v2 and Prismic.
  categories:
    - Healthcare
    - Science
    - Technology
  built_by: Crisp Studio
  built_by_url: https://crisp.studio
  featured: false
- title: Ramón Chancay
  description: >-
    Front-end / Back-end Developer in Guayaquil Ecuador.
    Currently at Everymundo, previously at El Universo.
    I enjoy teaching and sharing what I know.
    I give professional advice to developers and companies.
    My wife and my children are everything in my life.
  main_url: "https://ramonchancay.me/"
  url: "https://ramonchancay.me/"
  source_url: "https://github.com/devrchancay/personal-site"
  featured: false
  categories:
    - Blog
    - Technology
    - Web Development
  built_by: Ramón Chancay
  built_by_url: "https://ramonchancay.me/"
- title: BELLHOPS
  main_url: https://www.getbellhops.com/
  url: https://www.getbellhops.com/
  description: >-
    Whether you’re moving someplace new or just want to complete a few projects around your current home, BellHops can arrange the moving services you need—at simple, straightforward rates.
  categories:
    - Business
  built_by: Bellhops, Inc.
  built_by_url: https://www.getbellhops.com/
  featured: false
- title: Acclimate Consulting
  main_url: https://www.acclimate.io/
  url: https://www.acclimate.io/
  description: >-
    Acclimate is a consulting firm that puts organizations back in control with data-driven strategies and full-stack applications.
  categories:
    - Technology
    - Consulting
  built_by: Andrew Wilson
  built_by_url: https://github.com/andwilson
  featured: false
- title: Flyright
  url: https://flyright.co/
  main_url: https://flyright.co/
  description: >-
    Flyright curates everything you need for international travel in one tidy place 💜
  categories:
    - Technology
    - App
  built_by: Ty Hopp
  built_by_url: https://github.com/tyhopp
  featured: false
- title: Vets Who Code
  url: https://vetswhocode.io/
  main_url: https://vetswhocode.io/
  description: >-
    VetsWhoCode is a non-profit organization dedicated to training military veterans & giving them the skills they need transition into tech careers.
  categories:
    - Technology
    - Nonprofit
  featured: false
- title: Patreon Blog
  url: https://blog.patreon.com/
  main_url: https://blog.patreon.com/
  description: >-
    Official blog of Patreon.com
  categories:
    - Blog
  featured: false
- title: Full Beaker
  url: https://fullbeaker.com/
  main_url: https://fullbeaker.com/
  description: >-
    Full Beaker provides independent advice online about careers and home ownership, and connect anyone who asks with companies that can help them.
  categories:
    - Consulting
  featured: false
- title: Citywide Holdup
  url: https://citywideholdup.org/
  main_url: https://citywideholdup.org/
  description: >-
    Citywide Holdup is an annual fundraising event held around early November in the city of Austin, TX hosted by the Texas Wranglers benefitting Easter Seals of Central Texas, a non-profit organization that provides exceptional services, education, outreach and advocacy so that people with disabilities can live, learn, work and play in our communities.
  categories:
    - Nonprofit
    - Event
  built_by: Cameron Rison
  built_by_url: https://github.com/killakam3084
  featured: false
- title: Dawn Labs
  url: https://dawnlabs.io
  main_url: https://dawnlabs.io
  description: >-
    Thoughtful products for inspired teams. With a holistic approach to engineering and design, we partner with startups and enterprises to build for the digital era.
  categories:
    - Technology
    - Agency
    - Web Development
  featured: false
- title: COOP by Ryder
  url: https://coop.com/
  main_url: https://coop.com/
  description: >
    COOP is a platform that connects fleet managers that have idle vehicles to businesses that are looking to rent vehicles. COOP simplifies the process and paperwork required to safely share vehicles between business owners.
  categories:
    - Marketing
  built_by: Crispin Porter Bogusky
  built_by_url: http://www.cpbgroup.com/
  featured: false
- title: Domino's Paving for Pizza
  url: https://www.pavingforpizza.com/
  main_url: https://www.pavingforpizza.com/
  description: >
    Nominate your town for a chance to have your rough drive home from Domino's fixed to pizza perfection.
  categories:
    - Marketing
  built_by: Crispin Porter Bogusky
  built_by_url: http://www.cpbgroup.com/
  featured: false
- title: Propapanda
  url: https://propapanda.eu/
  main_url: https://propapanda.eu/
  description: >
    Is a creative production house based in Tallinn, Estonia. We produce music videos, commercials, films and campaigns – from scratch to finish.
  categories:
    - Video
    - Portfolio
    - Agency
    - Media
  built_by: Henry Kehlmann
  built_by_url: https://github.com/madhenry/
  featured: false
- title: JAMstack.paris
  url: https://jamstack.paris/
  main_url: https://jamstack.paris/
  source_url: https://github.com/JAMstack-paris/jamstack.paris
  description: >
    JAMstack-focused, bi-monthly meetup in Paris
  categories:
    - Web Development
  built_by: Matthieu Auger & Nicolas Goutay
  built_by_url: https://github.com/JAMstack-paris
  featured: false
- title: DexWallet - The only Wallet you need by Dexlab
  main_url: "https://www.dexwallet.io/"
  url: "https://www.dexwallet.io/"
  source_url: "https://github.com/dexlab-io/DexWallet-website"
  featured: false
  description: >-
    DexWallet is a secure, multi-chain, mobile wallet with an upcoming one-click exchange for mobile.
  categories:
    - App
    - Open Source
  built_by: DexLab
  built_by_url: "https://github.com/dexlab-io"
- title: Kings Valley Paving
  url: https://kingsvalleypaving.com
  main_url: https://kingsvalleypaving.com
  description: >
    Kings Valley Paving is an asphalt, paving and concrete company serving the commercial, residential and industrial sectors in the Greater Toronto Area. Site designed by Stephen Bell.
  categories:
    - Marketing
  built_by: Michael Uloth
  built_by_url: https://www.michaeluloth.com
  featured: false
- title: Peter Barrett
  url: "https://www.peterbarrett.ca"
  main_url: "https://www.peterbarrett.ca"
  description: >
    Peter Barrett is a Canadian baritone from Newfoundland and Labrador who performs opera and concert repertoire in Canada, the U.S. and around the world. Site designed by Stephen Bell.
  categories:
    - Portfolio
    - Music
  built_by: Michael Uloth
  built_by_url: https://www.michaeluloth.com
  featured: false
- title: NARCAN
  main_url: https://www.narcan.com
  url: https://www.narcan.com
  description: >
    NARCAN Nasal Spray is the first and only FDA-approved nasal form of naloxone for the emergency treatment of a known or suspected opioid overdose.
  categories:
    - Healthcare
  built_by: NARCAN
  built_by_url: https://www.narcan.com
  featured: false
- title: Ritual
  main_url: https://ritual.com
  url: https://ritual.com
  description: >
    Ritual started with a simple question, what exactly is in women's multivitamins? This is the story of what happened when our founder Kat started searching for answers — the story of Ritual.
  categories:
    - Healthcare
  built_by: Ritual
  built_by_url: https://ritual.com
  featured: false
- title: Truebill
  main_url: https://www.truebill.com
  url: https://www.truebill.com
  description: >
    Truebill empowers you to take control of your money.
  categories:
    - Finance
  built_by: Truebill
  built_by_url: https://www.truebill.com
  featured: false
- title: Smartling
  main_url: https://www.smartling.com
  url: https://www.smartling.com
  description: >
    Smartling enables you to automate, manage, and professionally translate content so that you can do more with less.
  categories:
    - Marketing
  built_by: Smartling
  built_by_url: https://www.smartling.com
  featured: false
- title: Clear
  main_url: https://www.clearme.com
  url: https://www.clearme.com
  description: >
    At clear, we’re working toward a future where you are your ID, enabling you to lead an unstoppable life.
  categories:
    - Security
  built_by: Clear
  built_by_url: https://www.clearme.com
  featured: false
- title: VS Code Rocks
  main_url: "https://vscode.rocks"
  url: "https://vscode.rocks"
  source_url: "https://github.com/lannonbr/vscode-rocks"
  featured: false
  description: >
    VS Code Rocks is a place for weekly news on the newest features and updates to Visual Studio Code as well as trending extensions and neat tricks to continually improve your VS Code skills.
  categories:
    - Open Source
    - Blog
    - Web Development
  built_by: Benjamin Lannon
  built_by_url: "https://github.com/lannonbr"
- title: Particle
  main_url: "https://www.particle.io"
  url: "https://www.particle.io"
  featured: false
  description: Particle is a fully-integrated IoT platform that offers everything you need to deploy an IoT product.
  categories:
    - Marketing
- title: freeCodeCamp curriculum
  main_url: "https://learn.freecodecamp.org"
  url: "https://learn.freecodecamp.org"
  featured: false
  description: Learn to code with free online courses, programming projects, and interview preparation for developer jobs.
  categories:
    - Web Development
    - Learning
- title: Tandem
  main_url: "https://www.tandem.co.uk"
  url: "https://www.tandem.co.uk"
  description: >
    We're on a mission to free you of money misery. Our app, card and savings account are designed to help you spend less time worrying about money and more time enjoying life.
  categories:
    - Finance
    - App
  built_by: Tandem
  built_by_url: https://github.com/tandembank
  featured: false
- title: Monbanquet.fr
  main_url: "https://monbanquet.fr"
  url: "https://monbanquet.fr"
  description: >
    Give your corporate events the food and quality it deserves, thanks to the know-how of the best local artisans.
  categories:
    - eCommerce
    - Food
    - Event
  built_by: Monbanquet.fr
  built_by_url: https://github.com/monbanquet
  featured: false
- title: The Leaky Cauldron Blog
  url: https://theleakycauldronblog.com
  main_url: https://theleakycauldronblog.com
  source_url: https://github.com/v4iv/theleakycauldronblog
  description: >
    A Brew of Awesomeness with a Pinch of Magic...
  categories:
    - Blog
  built_by: Vaibhav Sharma
  built_by_url: https://github.com/v4iv
  featured: false
- title: Wild Drop Surf Camp
  main_url: "https://wilddropsurfcamp.com"
  url: "https://wilddropsurfcamp.com"
  description: >
    Welcome to Portugal's best kept secret and be amazed with our nature. Here you can explore, surf, taste the world's best gastronomy and wine, feel the North Canyon's power with the biggest waves in the world and so many other amazing things. Find us, discover yourself!
  categories:
    - Travel
  built_by: Samuel Fialho
  built_by_url: https://samuelfialho.com
  featured: false
- title: JoinUp HR chatbot
  url: https://www.joinup.io
  main_url: https://www.joinup.io
  description: Custom HR chatbot for better candidate experience
  categories:
    - App
    - Technology
  featured: false
- title: JDCastro Web Design & Development
  main_url: https://jacobdcastro.com
  url: https://jacobdcastro.com
  source_url: https://github.com/jacobdcastro/personal-site
  featured: false
  description: >
    A small business site for freelance web designer and developer Jacob D. Castro. Includes professional blog, contact forms, and soon-to-come portfolio of sites for clients. Need a new website or an extra developer to share the workload? Feel free to check out the website!
  categories:
    - Blog
    - Portfolio
    - Business
    - Freelance
  built_by: Jacob D. Castro
  built_by_url: https://twitter.com/jacobdcastro
- title: Gatsby Tutorials
  main_url: https://www.gatsbytutorials.com
  url: https://www.gatsbytutorials.com
  source_url: https://github.com/ooloth/gatsby-tutorials
  featured: false
  description: >
    Gatsby Tutorials is a community-updated list of video, audio and written tutorials to help you learn GatsbyJS.
  categories:
    - Web Development
    - Education
    - Open Source
  built_by: Michael Uloth
  built_by_url: "https://www.michaeluloth.com"
- title: Grooovinger
  url: https://www.grooovinger.com
  main_url: https://www.grooovinger.com
  description: >
    Martin Grubinger, a web developer from Austria
  categories:
    - Portfolio
    - Web Development
  built_by: Martin Grubinger
  built_by_url: https://www.grooovinger.com
  featured: false
- title: LXDX - the Crypto Derivatives Exchange
  main_url: https://www.lxdx.co/
  url: https://www.lxdx.co/
  description: >
    LXDX is the world's fastest crypto exchange. Our mission is to bring innovative financial products to retail crypto investors, providing access to the same speed and scalability that institutional investors already depend on us to deliver each and every day.
  categories:
    - Marketing
    - Finance
  built_by: Corey Ward
  built_by_url: http://www.coreyward.me/
  featured: false
- title: Kyle McDonald
  url: https://kylemcd.com
  main_url: https://kylemcd.com
  source_url: https://github.com/kylemcd/personal-site-react
  description: >
    Personal site + blog for Kyle McDonald
  categories:
    - Blog
  built_by: Kyle McDonald
  built_by_url: https://kylemcd.com
  featured: false
- title: VSCode Power User Course
  main_url: https://VSCode.pro
  url: https://VSCode.pro
  description: >
    After 10 years with Sublime, I switched to VSCode. Love it. Spent 1000+ hours building a premium video course to help you switch today. 200+ power user tips & tricks turn you into a VSCode.pro
  categories:
    - Education
    - Learning
    - eCommerce
    - Marketing
    - Technology
    - Web Development
  built_by: Ahmad Awais
  built_by_url: https://twitter.com/MrAhmadAwais/
  featured: false
- title: Thijs Koerselman Portfolio
  main_url: https://www.vauxlab.com
  url: https://www.vauxlab.com
  featured: false
  description: >
    Portfolio of Thijs Koerselman. A freelance software engineer, full-stack web developer and sound designer.
  categories:
    - Portfolio
    - Business
    - Freelance
    - Technology
    - Web Development
    - Music
- title: Ad Hoc Homework
  main_url: https://homework.adhoc.team
  url: https://homework.adhoc.team
  description: >
    Ad Hoc builds government digital services that are fast, efficient, and usable by everyone. Ad Hoc Homework is a collection of coding and design challenges for candidates applying to our open positions.
  categories:
    - Web Development
    - Government
    - Healthcare
    - Programming
  built_by_url: https://adhoc.team
  featured: false
- title: Birra Napoli
  main_url: http://www.birranapoli.it
  url: http://www.birranapoli.it
  built_by: Ribrain
  built_by_url: https://www.ribrainstudio.com
  featured: false
  description: >
    Birra Napoli official site
  categories:
    - Landing Page
    - Business
    - Food
- title: Satispay
  url: https://www.satispay.com
  main_url: https://www.satispay.com
  categories:
    - Business
    - Finance
    - Technology
  built_by: Satispay
  built_by_url: https://www.satispay.com
  featured: false
- title: The Movie Database - Gatsby
  url: https://tmdb.lekoarts.de
  main_url: https://tmdb.lekoarts.de
  source_url: https://github.com/LekoArts/gatsby-source-tmdb-example
  categories:
    - Open Source
    - Entertainment
    - Gallery
  featured: false
  built_by: LekoArts
  built_by_url: "https://github.com/LekoArts"
  description: >
    Source from The Movie Database (TMDb) API (v3) in Gatsby. This example is built with react-spring, React hooks and react-tabs and showcases the gatsby-source-tmdb plugin. It also has some client-only paths and uses gatsby-image.
- title: LANDR - Creative Tools for Musicians
  url: https://www.landr.com/
  main_url: https://www.landr.com/en/
  categories:
    - Music
    - Technology
    - Business
    - Entrepreneurship
    - Freelance
    - Marketing
    - Media
  featured: false
  built_by: LANDR
  built_by_url: https://twitter.com/landr_music
  description: >
    Marketing website built for LANDR. LANDR is a web application that provides tools for musicians to master their music (using artificial intelligence), collaborate with other musicians, and distribute their music to multiple platforms.
- title: ClinicJS
  url: https://clinicjs.org/
  main_url: https://clinicjs.org/
  categories:
    - Technology
    - Documentation
  featured: false
  built_by: NearForm
  built_by_url: "https://www.nearform.com/"
  description: >
    Tools to help diagnose and pinpoint Node.js performance issues.
- title: KOBIT
  main_url: "https://kobit.in"
  url: "https://kobit.in"
  description: Automated Google Analytics Report with everything you need and more
  featured: false
  categories:
    - Marketing
    - Blog
  built_by: mottox2
  built_by_url: "https://mottox2.com"
- title: Aleksander Hansson
  main_url: https://ahansson.com
  url: https://ahansson.com
  featured: false
  description: >
    Portfolio website for Aleksander Hansson
  categories:
    - Portfolio
    - Business
    - Freelance
    - Technology
    - Web Development
    - Consulting
  built_by: Aleksander Hansson
  built_by_url: https://www.linkedin.com/in/aleksanderhansson/
- title: Surfing Nosara
  main_url: "https://www.surfingnosara.com"
  url: "https://www.surfingnosara.com"
  description: Real estate, vacation, and surf report hub for Nosara, Costa Rica
  featured: false
  categories:
    - Business
    - Blog
    - Gallery
    - Marketing
  built_by: Desarol
  built_by_url: "https://www.desarol.com"
- title: Crispin Porter Bogusky
  url: https://cpbgroup.com/
  main_url: https://cpbgroup.com/
  description: >
    We solve the world’s toughest communications problems with the most quantifiably potent creative assets.
  categories:
    - Agency
    - Design
    - Marketing
  built_by: Crispin Porter Bogusky
  built_by_url: https://cpbgroup.com/
  featured: false
- title: graphene-python
  url: https://graphene-python.org
  main_url: https://graphene-python.org
  description: Graphene is a collaboratively funded project.Graphene-Python is a library for building GraphQL APIs in Python easily.
  categories:
    - Library
    - API
    - Documentation
  featured: false
- title: Engel & Völkers Ibiza Holiday Rentals
  main_url: "https://www.ev-ibiza.com/"
  url: "https://www.ev-ibiza.com/"
  featured: false
  built_by: Ventura Digitalagentur
  description: >
    Engel & Völkers, one of the most successful real estate agencies in the world, offers luxury holiday villas to rent in Ibiza.
  categories:
    - Travel
- title: Sylvain Hamann's personal website
  url: "https://shamann.fr"
  main_url: "https://shamann.fr"
  source_url: "https://github.com/sylvhama/shamann-gatsby/"
  description: >
    Sylvain Hamann, web developer from France
  categories:
    - Portfolio
    - Web Development
  built_by: Sylvain Hamann
  built_by_url: "https://twitter.com/sylvhama"
  featured: false
- title: Luca Crea's portfolio
  main_url: https://lcrea.github.io
  url: https://lcrea.github.io
  description: >
    Portfolio and personal website of Luca Crea, an Italian software engineer.
  categories:
    - Portfolio
  built_by: Luca Crea
  built_by_url: https://github.com/lcrea
  featured: false
- title: Escalade Sports
  main_url: "https://www.escaladesports.com/"
  url: "https://www.escaladesports.com/"
  categories:
    - eCommerce
    - Sports
  built_by: Escalade Sports
  built_by_url: "https://www.escaladesports.com/"
  featured: false
- title: Exposify
  main_url: "https://www.exposify.de/"
  url: "https://www.exposify.de/"
  description: >
    This is our German website built with Gatsby 2.0, Emotion and styled-system.
    Exposify is a proptech startup and builds technology for real estate businesses.
    We provide our customers with an elegant agent software in combination
    with beautifully designed and fast websites.
  categories:
    - Web Development
    - Real Estate
    - Agency
    - Marketing
  built_by: Exposify
  built_by_url: "https://www.exposify.de/"
  featured: false
- title: Steak Point
  main_url: https://www.steakpoint.at/
  url: https://www.steakpoint.at/
  description: >
    Steak Restaurant in Vienna, Austria (Wien, Österreich).
  categories:
    - Food
  built_by: Peter Kroyer
  built_by_url: https://www.peterkroyer.at/
  featured: false
- title: Takumon blog
  main_url: "https://takumon.com"
  url: "https://takumon.com"
  source_url: "https://github.com/Takumon/blog"
  description: Java Engineer's tech blog.
  featured: false
  categories:
    - Blog
  built_by: Takumon
  built_by_url: "https://twitter.com/inouetakumon"
- title: DayThirty
  main_url: "https://daythirty.com"
  url: "https://daythirty.com"
  description: DayThirty - ideas for the new year.
  featured: false
  categories:
    - Marketing
  built_by: Jack Oliver
  built_by_url: "https://twitter.com/mrjackolai"
- title: TheAgencyProject
  main_url: "https://theagencyproject.co"
  url: "https://theagencyproject.co"
  description: Agency model, without agency overhead.
  categories:
    - Agency
  built_by: JV-LA
  built_by_url: https://jv-la.com
- title: Karen Hou's portfolio
  main_url: https://www.karenhou.com/
  url: https://www.karenhou.com/
  categories:
    - Portfolio
  built_by: Karen H. Developer
  built_by_url: https://github.com/karenhou
  featured: false
- title: Jean Luc Ponty
  main_url: "https://ponty.com"
  url: "https://ponty.com"
  description: Official site for Jean Luc Ponty, French virtuoso violinist and jazz composer.
  featured: false
  categories:
    - Music
    - Entertainment
  built_by: Othermachines
  built_by_url: "https://othermachines.com"
- title: Rosewood Family Advisors
  main_url: "https://www.rfallp.com/"
  url: "https://www.rfallp.com/"
  description: Rosewood Family Advisors LLP (Palo Alto) provides a diverse range of family office services customized for ultra high net worth individuals.
  featured: false
  categories:
    - Finance
    - Business
  built_by: Othermachines
  built_by_url: "https://othermachines.com"
- title: Cole Walker's Portfolio
  main_url: "https://www.walkermakes.com"
  url: "https://www.walkermakes.com"
  source_url: "https://github.com/ColeWalker/portfolio"
  description: The portfolio of web developer Cole Walker, built with the help of Gatsby v2, React-Spring, and SASS.
  featured: false
  categories:
    - Portfolio
    - Web Development
  built_by: Cole Walker
  built_by_url: "https://www.walkermakes.com"
- title: Standing By Company
  main_url: "https://standingby.company"
  url: "https://standingby.company"
  description: A brand experience design company led by Scott Mackenzie and Trent Barton.
  featured: false
  categories:
    - Design
    - Web Development
  built_by: Standing By Company
  built_by_url: "https://standingby.company"
- title: Ashley Thouret
  main_url: "https://www.ashleythouret.com"
  url: "https://www.ashleythouret.com"
  description: Official website of Canadian soprano Ashley Thouret. Site designed by Stephen Bell.
  categories:
    - Portfolio
    - Music
  built_by: Michael Uloth
  built_by_url: "https://www.michaeluloth.com"
  featured: false
- title: The AZOOR Society
  main_url: "https://www.azoorsociety.org"
  url: "https://www.azoorsociety.org"
  description: The AZOOR Society is a UK-based charity committed to promoting awareness of Acute Zonal Occult Outer Retinopathy and assisting further research. Site designed by Stephen Bell.
  categories:
    - Community
    - Nonprofit
  built_by: Michael Uloth
  built_by_url: "https://www.michaeluloth.com"
  featured: false
- title: Gábor Fűzy pianist
  main_url: "https://pianobar.hu"
  url: "https://pianobar.hu"
  description: Gábor Fűzy pianist's official website built with Gatsby v2.
  categories:
    - Music
  built_by: Zoltán Bedi
  built_by_url: "https://github.com/B3zo0"
  featured: false
- title: Logicwind
  main_url: "https://logicwind.com"
  url: "https://logicwind.com"
  description: Website of Logicwind - JavaScript experts, Technology development agency & consulting.
  featured: false
  categories:
    - Portfolio
    - Agency
    - Web Development
    - Consulting
  built_by: Logicwind
  built_by_url: "https://www.logicwind.com"
- title: ContactBook.app
  main_url: "https://contactbook.app"
  url: "https://contactbook.app"
  description: Seamlessly share Contacts with G Suite team members
  featured: false
  categories:
    - Landing Page
    - Blog
  built_by: Logicwind
  built_by_url: "https://www.logicwind.com"
- title: Waterscapes
  main_url: "https://waterscap.es"
  url: "https://waterscap.es/lake-monteynard/"
  source_url: "https://github.com/gaelbillon/Waterscapes-Gatsby-site"
  description: Waterscap.es is a directory of bodies of water (creeks, ponds, waterfalls, lakes, etc) with information about each place such as how to get there, hike time, activities and photos and a map displayed with the Mapbox GL SJ npm package. It was developed with the goal of learning Gatsby. This website is based on the gatsby-contentful-starter and uses Contentful as CMS. It is hosted on Netlify. Hooks are setup with Bitbucket and Contentful to trigger a new build upon code or content changes. The data on Waterscap.es is a mix of original content and informations from the internets gathered and put together.
  categories:
    - Directory
    - Photography
    - Travel
  built_by: Gaël Billon
  built_by_url: "https://gaelbillon.com"
  featured: false
- title: Packrs
  url: "https://www.packrs.co/"
  main_url: "https://www.packrs.co/"
  description: >
    Packrs is a local delivery platform, one spot for all your daily requirements. On a single tap get everything you need at your doorstep.
  categories:
    - Marketing
    - Landing Page
    - Entrepreneurship
  built_by: Vipin Kumar Rawat
  built_by_url: "https://github.com/aesthytik"
  featured: false
- title: HyakuninIsshu
  main_url: "https://hyakuninanki.net"
  url: "https://hyakuninanki.net"
  source_url: "https://github.com/rei-m/web_hyakuninisshu"
  description: >
    HyakuninIsshu is a traditional Japanese card game.
  categories:
    - Education
    - Gallery
    - Entertainment
  built_by: Rei Matsushita
  built_by_url: "https://github.com/rei-m/"
  featured: false
- title: WQU Partners
  main_url: "https://partners.wqu.org/"
  url: "https://partners.wqu.org/"
  featured: false
  categories:
    - Marketing
    - Education
    - Landing Page
  built_by: Corey Ward
  built_by_url: "http://www.coreyward.me/"
- title: Federico Giacone
  url: "https://federico.giac.one/"
  main_url: "https://federico.giac.one"
  source_url: "https://github.com/leopuleo/federico.giac.one"
  description: >
    Digital portfolio for Italian Architect Federico Giacone.
  categories:
    - Portfolio
    - Gallery
  built_by: Leonardo Giacone
  built_by_url: "https://github.com/leopuleo"
  featured: false
- title: Station
  url: "https://getstation.com/"
  main_url: "https://getstation.com/"
  description: Station is the first smart browser for busy people. A single place for all of your web applications.
  categories:
    - Technology
    - Web Development
    - Productivity
  featured: false
- title: Vyron Vasileiadis
  url: "https://fedonman.com/"
  main_url: "https://fedonman.com"
  source_url: "https://github.com/fedonman/fedonman-website"
  description: Personal space of Vyron Vasileiadis aka fedonman, a Web & IoT Developer, Educator and Entrepreneur based in Athens, Greece.
  categories:
    - Portfolio
    - Technology
    - Web Development
    - Education
  built_by: Vyron Vasileiadis
  built_by_url: "https://github.com/fedonman"
- title: Fabien Champigny
  url: "https://www.champigny.name/"
  main_url: "https://www.champigny.name/"
  built_by_url: "https://www.champigny.name/"
  description: Fabien Champigny's personal blog. Entrepreneur, hacker and loves street photo.
  categories:
    - Blog
    - Gallery
    - Photography
    - Productivity
    - Entrepreneurship
  featured: false
- title: Alex Xie - Portfolio
  url: https://alexieyizhe.me/
  main_url: https://alexieyizhe.me/
  source_url: https://github.com/alexieyizhe/alexieyizhe.github.io
  description: >
    Personal website of Alex Yizhe Xie, a University of Waterloo Computer Science student and coding enthusiast.
  categories:
    - Blog
    - Portfolio
    - Web Development
  featured: false
- title: Equithon
  url: https://equithon.org/
  main_url: https://equithon.org/
  source_url: https://github.com/equithon/site-main/
  built_by: Alex Xie
  built_by_url: https://alexieyizhe.me/
  description: >
    Equithon is the largest social innovation hackathon in Waterloo, Canada. It was founded in 2016 to tackle social equity issues and create change.
  categories:
    - Education
    - Event
    - Learning
    - Open Source
    - Nonprofit
    - Technology
  featured: false
- title: Dale Blackburn - Portfolio
  url: https://dakebl.co.uk/
  main_url: https://dakebl.co.uk/
  description: >
    Dale Blackburn's personal website and blog.
  categories:
    - Blog
    - Portfolio
    - Web Development
  featured: false
- title: Portfolio of Anthony Wiktor
  url: https://www.anthonydesigner.com/
  main_url: https://www.anthonydesigner.com/
  description: >
    Anthony Wiktor is a Webby Award-Winning Creative Director and Digital Designer twice named Hot 100 by WebDesigner Magazine. Anthony has over a decade of award-winning experience in design and has worked on projects across a diverse set of industries — from entertainment to consumer products to hospitality to technology. Anthony is a frequent lecturer at USC’s Annenberg School for Communication & Journalism and serves on the board of AIGA Los Angeles.
  categories:
    - Portfolio
    - Marketing
  built_by: Maciej Leszczyński
  built_by_url: https://twitter.com/_maciej
  featured: false
- title: Frame.io Workflow Guide
  main_url: https://workflow.frame.io
  url: https://workflow.frame.io
  description: >
    The web’s most comprehensive post-production resource, written by pro filmmakers, for pro filmmakers. Always expanding, always free.
  categories:
    - Education
  built_by: Frame.io
  built_by_url: https://frame.io
  featured: false
- title: MarcySutton.com
  main_url: https://marcysutton.com
  url: https://marcysutton.com
  description: >
    The personal website of web developer and accessibility advocate Marcy Sutton.
  categories:
    - Blog
    - Accessibility
    - Video
    - Photography
  built_by: Marcy Sutton
  built_by_url: https://marcysutton.com
  featured: true
- title: WPGraphQL Docs
  main_url: https://docs.wpgraphql.com
  url: https://docs.wpgraphql.com
  description: >
    Documentation for WPGraphQL, a free open-source WordPress plugin that provides an extendable GraphQL schema and API for any WordPress site.
  categories:
    - API
    - Documentation
    - Technology
    - Web Development
    - WordPress
  built_by: WPGraphQL
  built_by_url: https://wpgraphql.com
  featured: false
- title: Shine Lawyers
  main_url: https://www.shine.com.au
  url: https://www.shine.com.au
  description: >
    Shine Lawyers is an Australian legal services website built with Gatsby v2, Elasticsearch, Isso, and Geolocation services.
  categories:
    - Business
    - Blog
- title: Parallel Polis Kosice
  url: https://www.paralelnapoliskosice.sk/
  main_url: https://www.paralelnapoliskosice.sk/
  source_url: https://github.com/ParalelnaPolisKE/paralelnapoliskosice.sk
  description: >
    Parallel Polis is a collective of people who want to live in a more opened world. We look for possibilities and technologies (Bitcoin, the blockchain, reputation systems and decentralized technologies in general) that open new ways, make processes easier and remove unnecessary barriers. We want to create an environment that aims at education, discovering and creating better systems for everybody who is interested in freedom and independence.
  categories:
    - Blog
    - Education
    - Technology
  built_by: Roman Vesely
  built_by_url: https://romanvesely.
  featured: false
- title: Unda Solutions
  url: https://unda.com.au
  main_url: https://unda.com.au
  description: >
    A custom web application development company in Perth, WA
  categories:
    - Business
    - Freelance
    - Web Development
    - Technology
  featured: false
- title: BIGBrave
  main_url: https://bigbrave.digital
  url: https://bigbrave.digital
  description: >
    BIGBrave is a strategic design firm. We partner with our clients, big and small, to design & create human-centered brands, products, services and systems that are simple, beautiful and easy to use.
  categories:
    - Agency
    - Web Development
    - Marketing
    - Technology
    - WordPress
  built_by: Francois Brill | BIGBrave
  built_by_url: https://bigbrave.digital
  featured: false
- title: 5th Avenue Properties
  main_url: https://5thavenue.co.za
  url: https://5thavenue.co.za
  description: >
    5th Avenue Properties specializes in the leasing and sales of office space and industrial property. BIGBrave built the website in Gatsby with data from an API server (CRM) for all the property and consultant data, and WordPress for all the website content data and case studies. All forms on the website was also directly integrated into the CRM system to ensure no leads are lost. People cannot stop commenting on the speed of the site and the property search.
  categories:
    - Technology
    - WordPress
    - API
  built_by: Russel Povey and Francois Brill | BIGBrave
  built_by_url: https://bigbrave.digital
  featured: false
- title: Intsha Consulting
  main_url: https://intsha.co.za
  url: https://intsha.co.za
  description: >
    Intsha is a bespoke Human Resources consultancy firm offering expert Recruitment and Talent Management services in today's competitive marketplace. BIGBrave helped Intsha design and develop a bespoke online presense helping them stand out from the crowd.
  categories:
    - Consulting
    - Marketing
    - WordPress
  built_by: Evan Janovsky | BIGBrave
  built_by_url: https://bigbrave.digital
  featured: false
- title: MHW Law
  main_url: https://mhwlaw.ca
  url: https://mhwlaw.ca
  description: >
    MHW is a full service law firm that has offered legal representation and advice to clients locally and throughout British Columbia since 1984. BIGBrave helped MHW bring their website into the 21st century by offering the best and latest Gatsby site to help them stand our from the crowd.
  categories:
    - Law
    - Marketing
    - WordPress
  built_by: Evan Janovsky and Francois Brill | BIGBrave
  built_by_url: https://bigbrave.digital
  featured: false
- title: KegTracker
  main_url: https://www.kegtracker.co.za
  url: https://www.kegtracker.co.za
  description: >
    Keg Tracker is part of the Beverage Insights family and its sole aim is to provide you with the right data about your kegs to make better decisions. In today’s business landscape having the right information at your finger tips is crucial to the agility of your business.
  categories:
    - Food
    - Business
    - Technology
  built_by: Francois Brill | BIGBrave
  built_by_url: https://bigbrave.digital
  featured: false
- title: Mike Nichols
  url: https://www.mikenichols.me
  main_url: https://www.mikenichols.me
  description: >
    Portfolio site of Mike Nichols, a UX designer and product development lead.
  categories:
    - Portfolio
    - Technology
    - Web Development
  built_by: Mike Nichols
  featured: false
- title: Steve Haid
  url: https://www.stevehaid.com
  main_url: https://www.stevehaid.com
  description: >
    Steve Haid is a real estate agent and Professional Financial Planner (PFP) who has been helping clients achieve their investment goals since 2006. Site designed by Stephen Bell.
  categories:
    - Marketing
    - Real Estate
  built_by: Michael Uloth
  built_by_url: "https://www.michaeluloth.com"
- title: Incremental - Loyalty, Rewards and Incentive Programs
  main_url: https://www.incremental.com.au
  url: https://www.incremental.com.au
  description: >
    Sydney-based digital agency specialising in loyalty, rewards and incentive programs. WordPress backend; Cloudinary, YouTube and Hubspot form integration; query data displayed as animated SVG graphs; video background in the header.
  categories:
    - Agency
    - Portfolio
    - WordPress
  built_by: Incremental
  built_by_url: https://www.incremental.com.au
  featured: false
- title: Technica11y
  main_url: https://www.technica11y.org
  url: https://www.technica11y.org
  description: >
    Discussing challenges in technical accessibility.
  categories:
    - Accessibility
    - Education
    - Video
  built_by: Tenon.io
  built_by_url: https://tenon.io
  featured: false
- title: Tenon-UI Documentation
  main_url: https://www.tenon-ui.info
  url: https://www.tenon-ui.info
  description: >
    Documentation site for Tenon-UI: Tenon.io's accessible components library.
  categories:
    - Accessibility
    - Documentation
    - Library
    - Web Development
  built_by: Tenon.io
  built_by_url: https://tenon.io
  featured: false
- title: Matthew Secrist
  main_url: https://www.matthewsecrist.net
  url: https://www.matthewsecrist.net
  source_url: https://github.com/matthewsecrist/v3
  description: >
    Matthew Secrist's personal portfolio using Gatsby, Prismic and Styled-Components.
  categories:
    - Portfolio
    - Technology
    - Web Development
  built_by: Matthew Secrist
  built_by_url: https://www.matthewsecrist.net
  featured: false
- title: Node.js Dev
  main_url: https://nodejs.dev
  url: https://nodejs.dev
  source_url: https://github.com/nodejs/nodejs.dev
  description: >
    Node.js Foundation Website.
  categories:
    - Documentation
    - Web Development
  built_by: Node.js Website Redesign Working Group
  built_by_url: https://github.com/nodejs/website-redesign
  featured: false
- title: Sheffielders
  main_url: https://sheffielders.org
  url: https://sheffielders.org
  source_url: https://github.com/davemullenjnr/sheffielders
  description: >
    A collective of businesses, creatives, and projects based in Sheffield, UK.
  categories:
    - Directory
  built_by: Dave Mullen Jnr
  built_by_url: https://davemullenjnr.co.uk
  featured: false
- title: Stealth Labs
  url: https://stealthlabs.io
  main_url: https://stealthlabs.io
  description: >
    We design and develop for the web, mobile and desktop
  categories:
    - Portfolio
    - Web Development
  built_by: Edvins Antonovs
  built_by_url: https://edvins.io
  featured: false
- title: Constanzia Yurashko
  main_url: https://www.constanziayurashko.com
  url: https://www.constanziayurashko.com
  description: >
    Exclusive women's ready-to-wear fashion by designer Constanzia Yurashko.
  categories:
    - Portfolio
  built_by: Maxim Andries
  featured: false
- title: Algolia
  url: https://algolia.com
  main_url: https://algolia.com
  description: >
    Algolia helps businesses across industries quickly create relevant, scalable, and lightning fast search and discovery experiences.
  categories:
    - Web Development
    - Technology
    - Open Source
    - Featured
  built_by: Algolia
  featured: true
- title: GVD Renovations
  url: https://www.gvdrenovationsinc.com/
  main_url: https://www.gvdrenovationsinc.com/
  description: >
    GVD Renovations is a home improvement contractor with a well known reputation as a professional, quality contractor in California.
  categories:
    - Business
  built_by: David Krasniy
  built_by_url: http://dkrasniy.com
  featured: false
- title: Styled System
  url: https://styled-system.com/
  main_url: https://styled-system.com/
  source_url: https://github.com/styled-system/styled-system/tree/master/docs
  description: >
    Style props for rapid UI development.
  categories:
    - Design System
  built_by: Brent Jackson
  built_by_url: https://jxnblk.com/
- title: Timehacker
  url: https://timehacker.app
  main_url: https://timehacker.app
  description: >
    Procrastination killer, automatic time tracking app to skyrocket your productivity
  categories:
    - Productivity
    - App
    - Technology
    - Marketing
    - Landing Page
  built_by: timehackers
  featured: false
- title: Little & Big
  main_url: "https://www.littleandbig.com.au/"
  url: "https://www.littleandbig.com.au/"
  description: >
    Little & Big exists with the aim to create Websites, Apps, E-commerce stores
    that are consistently unique and thoughtfully crafted, every time.
  categories:
    - Agency
    - Design
    - Web Development
    - Portfolio
  built_by: Little & Big
  built_by_url: "https://www.littleandbig.com.au/"
  featured: false
- title: Cat Knows
  main_url: "https://catnose99.com/"
  url: "https://catnose99.com/"
  description: >
    Personal blog built with Gatsby v2.
  categories:
    - Blog
    - Web Development
  built_by: CatNose
  built_by_url: "https://twitter.com/catnose99"
  featured: false
- title: just some dev
  url: https://www.iamdeveloper.com
  main_url: https://www.iamdeveloper.com
  source_url: https://github.com/nickytonline/www.iamdeveloper.com
  description: >
    Just some software developer writing things ✏️
  categories:
    - Blog
  built_by: Nick Taylor
  built_by_url: https://www.iamdeveloper.com
  featured: false
- title: Keziah Moselle Blog
  url: https://blog.keziahmoselle.fr/
  main_url: https://blog.keziahmoselle.fr/
  source_url: https://github.com/KeziahMoselle/blog.keziahmoselle.fr
  description: >
    ✍️ A place to share my thoughts.
  categories:
    - Blog
  built_by: Keziah Moselle
  built_by_url: https://keziahmoselle.fr/
- title: xfuture's blog
  url: https://www.xfuture-blog.com/
  main_url: https://www.xfuture-blog.com/
  source_url: https://github.com/xFuture603/xfuture-blog
  description: >
    A blog about Devops, Web development, and my insights as a systems engineer.
  categories:
    - Blog
  built_by: Daniel Uhlmann
  built_by_url: https://www.xfuture-blog.com/
- title: Mayne's Blog
  main_url: "https://gine.me/"
  url: "https://gine.me/page/1"
  source_url: "https://github.com/mayneyao/gine-blog"
  featured: false
  categories:
    - Blog
    - Web Development
- title: Bakedbird
  url: https://bakedbird.com
  main_url: https://bakedbird.com
  description: >
    Eleftherios Psitopoulos - A frontend developer from Greece ☕
  categories:
    - Portfolio
    - Blog
  built_by: Eleftherios Psitopoulos
  built_by_url: https://bakedbird.com
- title: Benjamin Lannon
  url: https://lannonbr.com
  main_url: https://lannonbr.com
  source_url: https://github.com/lannonbr/Portfolio-gatsby
  description: >
    Personal portfolio of Benjamin Lannon
  categories:
    - Portfolio
    - Web Development
  built_by: Benjamin Lannon
  built_by_url: https://lannonbr.com
  featured: false
- title: Aravind Balla
  url: https://aravindballa.com
  main_url: https://aravindballa.com
  source_url: https://github.com/aravindballa/website2017
  description: >
    Personal portfolio of Aravind Balla
  categories:
    - Portfolio
    - Blog
    - Web Development
  built_by: Aravind Balla
  built_by_url: https://aravindballa.com
- title: Kaleb McKelvey
  url: https://kalebmckelvey.com
  main_url: https://kalebmckelvey.com
  source_url: https://github.com/avatar-kaleb/kalebmckelvey-site
  description: >
    Personal portfolio of Kaleb McKelvey!
  categories:
    - Blog
    - Portfolio
  built_by: Kaleb McKelvey
  built_by_url: https://kalebmckelvey.com
  featured: false
- title: Michal Czaplinski
  url: https://czaplinski.io
  main_url: https://czaplinski.io
  source_url: https://github.com/michalczaplinski/michalczaplinski.github.io
  description: >
    Michal Czaplinski is a full-stack developer 🚀
  categories:
    - Portfolio
    - Web Development
  built_by: Michal Czaplinski mmczaplinski@gmail.com
  built_by_url: https://czaplinski.io
  featured: false
- title: Interactive Investor (ii)
  url: https://www.ii.co.uk
  main_url: https://www.ii.co.uk
  description: >
    Hybrid (static/dynamic) Gatsby web app for ii's free research, news and analysis, discussion and product marketing site.
  categories:
    - Business
    - Finance
    - Technology
  built_by: Interactive Investor (ii)
  built_by_url: https://www.ii.co.uk
  featured: false
- title: Weingut Goeschl
  url: https://www.weingut-goeschl.at/
  main_url: https://www.weingut-goeschl.at/
  description: >
    Weingut Goeschl is a family winery located in Gols, Burgenland in Austria (Österreich)
  categories:
    - eCommerce
    - Business
  built_by: Peter Kroyer
  built_by_url: https://www.peterkroyer.at/
  featured: false
- title: Hash Tech Guru
  url: https://hashtech.guru
  main_url: https://hashtech.guru
  description: >
    Software Development Training School and Tech Blog
  categories:
    - Blog
    - Education
  built_by: Htet Wai Yan Soe
  built_by_url: https://github.com/johnreginald
- title: AquaGruppen Vattenfilter
  url: https://aquagruppen.se
  main_url: https://aquagruppen.se/
  description: >
    Water filter and water treatment products in Sweden
  categories:
    - Business
    - Technology
  built_by: Johan Eliasson
  built_by_url: https://github.com/elitan
  featured: false
- title: Josef Aidt
  url: https://josefaidt.dev
  main_url: https://josefaidt.dev
  source_url: https://github.com/josefaidt/josefaidt.github.io
  description: >
    Personal website, blog, portfolio for Josef Aidt
  categories:
    - Portfolio
    - Blog
    - Web Development
  built_by: Josef Aidt
  built_by_url: https://twitter.com/garlicbred
- title: How To egghead
  main_url: https://howtoegghead.com/
  url: https://howtoegghead.com/
  source_url: https://github.com/eggheadio/how-to-egghead
  featured: false
  built_by: egghead.io
  built_by_url: https://egghead.io
  description: >
    How to become an egghead instructor or reviewer
  categories:
    - Documentation
    - Education
- title: Sherpalo Ventures
  main_url: "https://www.sherpalo.com/"
  url: "https://www.sherpalo.com/"
  featured: false
  categories:
    - Finance
    - Business
    - Technology
  built_by: Othermachines
  built_by_url: "https://othermachines.com"
- title: WrapCode
  url: https://www.wrapcode.com
  main_url: https://www.wrapcode.com
  description: >
    A full stack blog on Microsoft Azure, JavaScript, DevOps, AI and Bots.
  categories:
    - Blog
    - Technology
    - Web Development
  built_by: Rahul P
  built_by_url: https://twitter.com/_rahulpp
  featured: false
- title: Kirankumar Ambati's Portfolio
  url: https://www.kirankumarambati.me
  main_url: https://www.kirankumarambati.me
  description: >
    Personal website, blog, portfolio of Kirankumar Ambati
  categories:
    - Blog
    - Portfolio
    - Web Development
  built_by: Kirankumar Ambati
  built_by_url: https://github.com/kirankumarambati
  featured: false
- title: Rou Hun Fan's portfolio
  main_url: https://flowen.me
  url: https://flowen.me
  description: >
    Portfolio of creative developer Rou Hun Fan. Built with Gatsby v2 &amp; Greensock drawSVG.
  categories:
    - Portfolio
  built_by: Rou Hun Fan Developer
  built_by_url: https://flowen.me
  featured: false
- title: chadly.net
  url: https://www.chadly.net
  main_url: https://www.chadly.net
  source_url: https://github.com/chadly/chadly.net
  description: >
    Personal tech blog by Chad Lee.
  categories:
    - Blog
    - Technology
    - Web Development
  built_by: Chad Lee
  built_by_url: https://github.com/chadly
  featured: false
- title: CivicSource
  url: https://www.civicsource.com
  main_url: https://www.civicsource.com
  description: >
    Online auction site to purchase tax-distressed properties from local taxing authorities.
  categories:
    - Real Estate
    - Government
  featured: false
- title: SpotYou
  main_url: "https://spotyou.joshglazer.com"
  url: "https://spotyou.joshglazer.com"
  source_url: "https://github.com/joshglazer/spotyou"
  description: >
    SpotYou allows you to watch your favorite music videos on Youtube based on your Spotify Preferences
  categories:
    - Entertainment
    - Music
  built_by: Josh Glazer
  built_by_url: https://linkedin.com/in/joshglazer/
  featured: false
- title: Hesam Kaveh's blog
  description: >
    A blog with great seo that using gatsby-source-wordpress to fetch posts from backend
  main_url: "https://hesamkaveh.com/"
  url: "https://hesamkaveh.com/"
  source_url: "https://github.com/hesamkaveh/sansi"
  featured: false
  categories:
    - Blog
    - WordPress
- title: Oliver Gomes Portfolio
  main_url: https://oliver-gomes.github.io/v4/
  url: https://oliver-gomes.github.io/v4/
  description: >
    As an artist and a web designer/developer, I wanted to find a way to present these two portfolios in a way that made sense.  I felt with new found power of speed, Gatsby helped keep my creativity intact with amazing response and versatility. I felt my butter smooth transition felt much better in user perspective and super happy with the power of Gatsby.
  categories:
    - Portfolio
    - Web Development
    - Blog
  built_by: Oliver Gomes
  built_by_url: https://github.com/oliver-gomes
  featured: false
- title: Patrik Szewczyk
  url: https://www.szewczyk.cz/
  main_url: https://www.szewczyk.cz/
  description: >
    Patrik Szewczyk – JavaScript, TypeScript, React, Node.js developer, Redux, Reason
  categories:
    - Portfolio
  built_by: Patrik Szewczyk
  built_by_url: https://linkedin.com/in/thepatriczek/
  featured: false
- title: Patrik Arvidsson's portfolio
  url: https://www.patrikarvidsson.com
  main_url: https://www.patrikarvidsson.com
  source_url: https://github.com/patrikarvidsson/portfolio-gatsby-contentful
  description: >
    Personal portfolio site of Swedish interaction designer Patrik Arvidsson. Built with Gatsby, Tailwind CSS, Emotion JS and Contentful.
  categories:
    - Blog
    - Design
    - Portfolio
    - Web Development
    - Technology
  built_by: Patrik Arvidsson
  built_by_url: https://www.patrikarvidsson.com
  featured: false
- title: Jacob Cofman's Blog
  description: >
    Personal blog / portfolio about Jacob Cofman.
  main_url: "https://jcofman.de/"
  url: "https://jcofman.de/"
  source_url: "https://github.com/JCofman/jc-website"
  featured: false
  categories:
    - Blog
    - Portfolio
- title: re-geo
  description: >
    re-geo is react based geo cities style component.
  main_url: "https://re-geo.netlify.com/"
  url: "https://re-geo.netlify.com/"
  source_url: "https://github.com/sadnessOjisan/re-geo-lp"
  categories:
    - Open Source
  built_by: sadnessOjisan
  built_by_url: https://twitter.com/sadnessOjisan
  featured: false
- title: Luis Cestou Portfolio
  description: >
    Portfolio of graphic + interactive designer Luis Cestou.
  main_url: "https://luiscestou.com"
  url: "https://luiscestou.com"
  source_url: "https://github.com/lcestou/luiscestou.com"
  built_by: Luis Cestou contact@luiscestou.com
  built_by_url: https://luiscestou.com
  featured: false
  categories:
    - Portfolio
    - Web Development
- title: Data Hackers
  url: https://datahackers.com.br/
  main_url: https://datahackers.com.br/
  description: >
    Official website for the biggest portuguese-speaking data science community. Makes use of several data sources such as podcasts from Anchor, messages from Slack, newsletters from MailChimp and blog posts from Medium. The unique visual design also had its hurdles and was quite fun to develop!
  categories:
    - Blog
    - Education
    - Podcast
    - Technology
  built_by: Kaordica
  built_by_url: https://kaordica.design
  featured: false
- title: TROMAQ
  url: https://www.tromaq.com/
  main_url: https://www.tromaq.com/
  description: >
    TROMAQ executes earthmoving services and rents heavy machinery for construction work. Even with the lack of good photography, their new site managed to pass a solid and trustworthy feeling to visitors during testing and they're already seeing the improvement in brand awareness, being the sole player with a modern website in their industry.
  categories:
    - Marketing
  built_by: Kaordica
  built_by_url: https://kaordica.design
  featured: false
- title: Novida Consulting
  url: https://www.novidaconsultoria.com.br
  main_url: https://www.novidaconsultoria.com.br
  description: >
    Novida’s goal was to position itself as a solid, exclusive and trustworthy brand for families looking for a safe financial future… We created a narrative and visual design that highlight their exclusivity.
  categories:
    - Marketing
  built_by: Kaordica
  built_by_url: https://kaordica.design
  featured: false
- title: We Are Clarks
  url: "https://www.weareclarks.com"
  main_url: "https://www.weareclarks.com"
  source_url: "https://github.com/abeaclark/weareclarks"
  description: >
    A family travel blog.
  categories:
    - Blog
    - Travel
  built_by: Abe Clark
  built_by_url: https://www.linkedin.com/in/abrahamclark/
  featured: false
- title: Guillaume Briday's Blog
  main_url: "https://guillaumebriday.fr/"
  url: "https://guillaumebriday.fr/"
  source_url: "https://github.com/guillaumebriday/guillaumebriday.fr"
  description: >
    My personal blog built with Gatsby and Tailwind CSS.
  categories:
    - Blog
    - Web Development
    - Technology
  built_by: Guillaume Briday
  built_by_url: https://guillaumebriday.fr/
  featured: false
- title: SEOmonitor
  main_url: "https://www.seomonitor.com"
  url: "https://www.seomonitor.com"
  description: >
    SEOmonitor is a suite of SEO tools dedicated to agencies.
  categories:
    - Blog
    - Portfolio
    - Agency
  built_by: Bejamas
  built_by_url: https://bejamas.io/
  featured: false
- title: Jean Regisser's Portfolio
  main_url: "https://jeanregisser.com/"
  url: "https://jeanregisser.com/"
  source_url: "https://github.com/jeanregisser/jeanregisser.com"
  featured: false
  description: >
    Portfolio of software engineer Jean Regisser.
  categories:
    - Portfolio
    - Mobile Development
  built_by: Jean Regisser
  built_by_url: "https://jeanregisser.com/"
- title: Chase Ohlson
  url: https://chaseohlson.com
  main_url: https://chaseohlson.com
  description: >
    Portfolio of frontend engineer & web developer Chase Ohlson.
  categories:
    - Portfolio
    - Web Development
  built_by: Chase Ohlson
  built_by_url: https://chaseohlson.com
  featured: false
- title: Zach Schnackel
  url: https://zslabs.com
  main_url: https://zslabs.com
  source_url: "https://github.com/zslabs/zslabs.com"
  description: >
    Portfolio site for UI/Motion Developer, Zach Schnackel.
  categories:
    - Portfolio
    - Web Development
  built_by: Zach Schnackel
  built_by_url: "https://zslabs.com"
- title: Gremlin
  url: https://www.gremlin.com
  main_url: https://www.gremlin.com
  description: >
    Gremlin's Failure as a Service finds weaknesses in your system before they cause problems.
  categories:
    - Marketing
- title: Headless.page
  main_url: https://headless.page/
  url: https://headless.page/
  description: >
    Headless.page is a directory of eCommerce sites featuring headless architecture, PWA features and / or the latest JavaScript technology.
  categories:
    - Directory
    - eCommerce
  built_by: Subscribe Pro
  built_by_url: https://www.subscribepro.com/
  featured: false
- title: Ouracademy
  main_url: https://our-academy.org/
  url: https://our-academy.org/
  source_url: "https://github.com/ouracademy/website"
  description: >
    Ouracademy is an organization that promoves the education in software development through blog posts & videos smiley.
  categories:
    - Open Source
    - Blog
    - Education
  built_by: Ouracademy
  built_by_url: https://github.com/ouracademy
  featured: false
- title: Tenon.io
  main_url: https://tenon.io
  url: https://tenon.io
  description: >
    Tenon.io is an accessibility tooling, services and consulting company.
  categories:
    - API
    - Accessibility
    - Business
    - Consulting
    - Technology
  built_by: Tenon.io
  built_by_url: https://tenon.io
  featured: false
- title: Projectival
  url: https://www.projectival.de/
  main_url: https://www.projectival.de/
  description: >
    Freelancer Online Marketing & Web Development in Cologne, Germany
  categories:
    - Freelance
    - Marketing
    - Web Development
    - Blog
    - Consulting
    - SEO
    - Business
  built_by: Sascha Klapetz
  built_by_url: https://www.projectival.de/
  featured: false
- title: Hetzner Online Community
  main_url: https://community.hetzner.com
  url: https://community.hetzner.com
  description: >
    Hetzner Online Community provides a free collection of high-quality tutorials, which are based on free and open source software, on a variety of topics such as development, system administration, and other web technology.
  categories:
    - Web Development
    - Technology
    - Programming
    - Open Source
    - Community
  built_by: Hetzner Online GmbH
  built_by_url: https://www.hetzner.com/
  featured: false
- title: AGYNAMIX
  url: https://www.agynamix.de/
  main_url: https://www.agynamix.de/
  source_url: https://github.com/tuhlmann/agynamix.de
  description: >
    Full Stack Java, Scala, Clojure, TypeScript, React Developer in Thalheim, Germany
  categories:
    - Freelance
    - Web Development
    - Programming
    - Blog
    - Consulting
    - Portfolio
    - Business
  built_by: Torsten Uhlmann
  built_by_url: https://www.agynamix.de/
  featured: false
- title: syracuse.io
  url: https://syracuse.io
  main_url: https://syracuse.io
  source_url: https://github.com/syracuseio/syracuseio/
  description: >
    Landing page for Syracuse NY Software Development Meetup Groups
  categories:
    - Community
  built_by: Benjamin Lannon
  built_by_url: https://lannonbr.com
- title: Render Documentation
  main_url: https://render.com/docs
  url: https://render.com/docs
  description: >
    Render is the easiest place to host your sites and apps. We use Gatsby for everything on https://render.com, including our documentation. The site is deployed on Render as well! We also have a guide to deploying Gatsby apps on Render: https://render.com/docs/deploy-gatsby.
  categories:
    - Web Development
    - Programming
    - Documentation
    - Technology
  built_by: Render Developers
  built_by_url: https://render.com
  featured: false
- title: prima
  url: https://www.prima.co
  main_url: https://www.prima.co
  description: >
    Discover industry-defining wellness content and trusted organic hemp CBD products safely supporting wellness, stress, mood, skin health, and balance.
  categories:
    - Blog
    - eCommerce
    - Education
  built_by: The Couch
  built_by_url: https://thecouch.nyc
- title: Gatsby Guides
  url: https://gatsbyguides.com/
  main_url: https://gatsbyguides.com/
  description: >
    Free tutorial course about using Gatsby with a CMS.
  categories:
    - Education
    - Documentation
    - Web Development
  built_by: Osio Labs
  built_by_url: https://osiolabs.com/
  featured: false
- title: Architude
  url: https://architudedesign.com
  main_url: https://architudedesign.com
  description: >
    筑冶 Architude International Design Consultants
  categories:
    - Design
    - Landing Page
    - Gallery
  built_by: Neo Nie
  built_by_url: https://github.com/nihgwu
  featured: false
- title: Arctica
  url: https://arctica.io
  main_url: https://arctica.io
  description: >
    Arctica specialises in purpose-built web sites and progressive web applications with user optimal experiences, tailored to meet the objectives of your business.
  categories:
    - Portfolio
    - Agency
    - Design
    - Web Development
  built_by: Arctica
  built_by_url: https://arctica.io
  featured: false
- title: Shard Ventures
  url: https://shard.vc
  main_url: https://shard.vc
  description: >
    Shard is building new online companies from scratch, partnering with other like-minded founders to start and invest in technology companies.
  categories:
    - Finance
    - Technology
    - Portfolio
  built_by: Arctica
  built_by_url: https://arctica.io
  featured: false
- title: David Brookes
  url: https://davidbrookes.me
  main_url: https://davidbrookes.me
  description: >
    Specialising in crafting stylish, high performance websites and applications that get results, using the latest cutting edge web development technologies.
  categories:
    - Portfolio
    - Freelance
    - Web Development
  built_by: Arctica
  built_by_url: https://arctica.io
  featured: false
- title: Dennis Morello
  url: https://morello.dev
  main_url: https://morello.dev
  source_url: https://gitlab.com/dennismorello/dev-blog
  description: >
    morello.dev is a development and technology blog written by Dennis Morello.
  categories:
    - Blog
    - Education
    - Web Development
    - Open Source
    - Technology
  built_by: Dennis Morello
  built_by_url: https://twitter.com/dennismorello
  featured: false
- title: BaseTable
  url: https://autodesk.github.io/react-base-table/
  main_url: https://autodesk.github.io/react-base-table/
  source_url: https://github.com/Autodesk/react-base-table
  description: >
    BaseTable is a react table component to display large data set with high performance and flexibility.
  categories:
    - Web Development
    - Documentation
    - Open Source
  built_by: Neo Nie
  built_by_url: https://github.com/nihgwu
  featured: false
- title: herper.io
  url: https://herper.io
  main_url: https://herper.io
  description: >
    Portfolio website for Jacob Herper - a Front End Web Developer with a passion for all things digital. I have more than 10 years experience working in web development.
  categories:
    - Portfolio
    - Web Development
    - Freelance
    - Design
    - SEO
  built_by: Jacob Herper
  built_by_url: https://github.com/jakeherp
  featured: false
- title: Artem Sapegin Photography
  description: >
    Photography portfolio and blog of Artem Sapegin, an award-losing photographer living in Berlin, Germany. Landscapes, cityscapes and dogs.
  main_url: "https://morning.photos/"
  url: "https://morning.photos/"
  source_url: "https://github.com/sapegin/morning.photos"
  categories:
    - Portfolio
    - Photography
  built_by: Artem Sapegin
  built_by_url: "https://github.com/sapegin"
- title: Pattyrn
  main_url: https://pattyrn.com
  url: https://pattyrn.com
  description: >
    Pattyrn uses advanced machine learning AI to analyze the platform’s your teams use, making it easy to solve performance problems, reduce bottlenecks, and monitor culture health to optimize your ROI and help boost performance without causing burn out.
  categories:
    - Marketing
    - Technology
  built_by: Pattyrn
  built_by_url: https://twitter.com/Pattyrn4
  featured: false
- title: Intranet Italia Day
  main_url: https://www.intranetitaliaday.it/en
  url: https://www.intranetitaliaday.it/en
  description: >
    The Italian event dedicated to the digital workplace that focuses on planning, governance and company intranet management
  categories:
    - Event
    - Conference
  built_by: Ariadne Digital
  built_by_url: https://www.ariadnedigital.it
  featured: false
- title: Textually Stylo
  main_url: https://www.textually.net
  url: https://www.textually.net
  description: >
    Stylo Markdown writing App marketing/documentation website by Textually Inc.
  categories:
    - Marketing
    - Technology
    - Blog
    - Documentation
  built_by: Sébastien Hamel
  built_by_url: https://www.textually.net
  featured: false
- title: OneDeck
  main_url: https://www.onedeck.co
  url: https://www.onedeck.co
  description: >
    OneDeck is a simple yet powerful tool for creating and sharing your one-page investment summary in under 10 minutes.
  categories:
    - Finance
    - Technology
  built_by: William Neill
  built_by_url: https://twitter.com/williamneill
  featured: false
- title: Assortment
  main_url: https://assortment.io
  url: https://assortment.io
  description: >
    Assortment aims to provide detailed tutorials (and more) for developers of all skill levels within the Web Development Industry. Attempting to cut out the fluff and arm you with the facts.
  categories:
    - Blog
    - Web Development
  built_by: Luke Whitehouse
  built_by_url: https://twitter.com/_lukewh
  featured: false
- title: Mission42
  main_url: https://mission42.zauberware.com
  url: https://mission42.zauberware.com
  description: >
    A landing page for the mobile app Mission42. Mission42 wants to help you learn new skills.
  categories:
    - App
    - Learning
    - Education
    - Landing Page
  built_by: Philipp Siegmund, zauberware
  built_by_url: https://www.zauberware.com
- title: Altstadtdomizil Idstein
  main_url: http://www.altstadtdomizil-idstein.de/
  url: http://www.altstadtdomizil-idstein.de/
  description: >
    A landing page for a holiday apartment in Idstein, Germany.
  categories:
    - Landing Page
    - Travel
    - Real Estate
  built_by: Simon Franzen, zauberware
  built_by_url: https://www.zauberware.com
- title: Gerald Martinez Dev
  main_url: https://gmartinez.dev/
  url: https://gmartinez.dev/
  source_url: https://github.com/nephlin7/gmartinez.dev
  description: >
    Personal web site for show my skills and my works.
  categories:
    - Web Development
    - Portfolio
  built_by: Gerald Martinez
  built_by_url: https://twitter.com/GeraldM_92
  featured: false
- title: Becreatives
  main_url: "https://becreatives.com"
  url: "https://becreatives.com"
  featured: false
  description: >
    Digital software house. Enlights ideas. Think smart execute harder.
  categories:
    - Technology
    - Web Development
    - Agency
    - Marketing
  built_by: Becreatives
  built_by_url: "https://becreatives.com"
- title: Paul Clifton Photography
  main_url: https://paulcliftonphotography.com
  url: https://paulcliftonphotography.com
  featured: false
  description: >
    A full migration from WordPress to GatsbyJS and DatoCMS. Includes custom cropping on images as viewport changes size and also an infinity scroll that doesn't preload all of the results.
  categories:
    - Blog
    - Portfolio
    - Gallery
    - Photography
  built_by: Little Wolf Studio
  built_by_url: https://littlewolfstudio.co.uk
- title: Atte Juvonen - Blog
  url: https://www.attejuvonen.fi/
  main_url: https://www.attejuvonen.fi/
  source_url: https://github.com/baobabKoodaa/blog
  description: >
    Tech-oriented personal blog covering topics like AI, data, voting, game theory, infosec and software development.
  categories:
    - Blog
    - Data
    - JavaScript
    - Programming
    - Science
    - Security
    - Technology
    - Web Development
  featured: false
- title: Kibuk Construction
  url: https://kibukconstruction.com/
  main_url: https://kibukconstruction.com/
  description: >
    Kibuk Construction is a fully licensed and insured contractor specializing in Siding, Decks, Windows & Doors!
  categories:
    - Business
  built_by: David Krasniy
  built_by_url: http://dkrasniy.com
- title: RedCarpetUp
  main_url: https://www.redcarpetup.com
  url: https://www.redcarpetup.com/
  description: >
    RedCarpetUp's home page for a predominantly mobile-only customer base in India with major constraints on bandwidth availability
  categories:
    - Finance
  built_by: RedCarpet Dev Team
  built_by_url: https://www.redcarpetup.com
  featured: false
- title: talita traveler
  url: https://talitatraveler.com/
  main_url: https://talitatraveler.com/
  source_url: https://github.com/afuh/talitatraveler
  description: >
    Talita Traveler's personal blog.
  categories:
    - Blog
  built_by: Axel Fuhrmann
  built_by_url: https://axelfuhrmann.com/
  featured: false
- title: Pastelería el Progreso
  url: https://pasteleriaelprogreso.com/
  main_url: https://pasteleriaelprogreso.com/
  source_url: https://github.com/afuh/elprogreso
  description: >
    Famous bakery in Buenos Aires.
  categories:
    - Food
    - Gallery
  built_by: Axel Fuhrmann
  built_by_url: https://axelfuhrmann.com/
  featured: false
- title: Maitrik's Portfolio
  url: https://www.maitrikpatel.com/
  main_url: https://www.maitrikpatel.com/
  source_url: https://github.com/maitrikjpatel/portfolio
  description: >
    Portfolio of a Front-End Developer / UX Designer who designs and develops pixel perfect user interface, experiences and web applications.
  categories:
    - Portfolio
    - Blog
    - Design
    - Web Development
  built_by: Maitrik Patel
  built_by_url: https://www.maitrikpatel.com/
  featured: false
- title: PicPick
  url: https://picpick.app/
  main_url: https://picpick.app/
  description: >
    All-in-one Graphic Design Tool, Screen Capture Software, Image Editor, Color Picker, Pixel Ruler and More
  categories:
    - Productivity
    - App
    - Technology
  built_by: NGWIN
  built_by_url: https://picpick.app/
  featured: false
- title: Ste O'Neill
  main_url: https://www.steoneill.dev
  url: https://www.steoneill.dev
  description: >
    MVP of a portfolio site for a full stack UK based developer.
  categories:
    - Blog
    - Portfolio
  built_by: Ste O'Neill
  built_by_url: https://steoneill.dev
  featured: false
- title: Filipe Santos Correa's Portfolio
  description: >
    Filipe's Personal About Me / Portfolio.
  main_url: "https://filipesantoscorrea.com/"
  url: "https://filipesantoscorrea.com/"
  source_url: "https://github.com/Safi1012/filipesantoscorrea.com"
  featured: false
  categories:
    - Portfolio
- title: Progressive Massachusetts Legislator Scorecard
  main_url: https://scorecard.progressivemass.com
  url: https://scorecard.progressivemass.com
  featured: false
  source_url: https://github.com/progressivemass/legislator-scorecard
  description: >
    Learn about MA state legislators' voting records through a progressive lens
  categories:
    - Government
    - Education
  built_by: Alex Holachek
  built_by_url: "https://alex.holachek.com/"
- title: Jeff Wolff – Portfolio
  main_url: https://www.jeffwolff.net
  url: https://www.jeffwolff.net
  featured: false
  description: >
    A guy from San Diego who makes websites.
  categories:
    - Blog
    - Portfolio
    - Web Development
- title: Jp Valery – Portfolio
  main_url: https://jpvalery.photo
  url: https://jpvalery.photo
  featured: false
  description: >
    Self-taught photographer documenting spaces and people
  categories:
    - Portfolio
    - Photography
- title: Prevue
  main_url: https://www.prevue.io
  url: https://www.prevue.io
  featured: false
  description: >
    All in One Prototyping Tool For Vue Developers
  categories:
    - Open Source
    - Web Development
- title: Gold Medal Flour
  main_url: https://www.goldmedalflour.com
  url: https://www.goldmedalflour.com
  description: >
    Gold Medal Four is a brand of flour products owned by General Mills. The new site was built using Gatsby v2 with data sources from WordPress and an internal recipe API, and features multifaceted recipe filtering and a modified version of Gatsby Image to support art direction images.
  categories:
    - Food
  built_by: General Mills Branded Sites Dev Team
  built_by_url: https://www.generalmills.com
  featured: false
- title: Fifth Gait Technologies
  main_url: https://5thgait.com
  url: https://5thgait.com
  featured: false
  description: >
    Fifth Gait is a small business in the defense and space industry that is run and owned by physicists and engineers that have worked together for decades. The site was built using Gatsby V2.
  categories:
    - Government
    - Science
    - Technology
  built_by: Jonathan Z. Fisher
  built_by_url: "https://jonzfisher.com"
- title: Sal's Pals
  main_url: https://www.sals-pals.net
  url: https://www.sals-pals.net
  featured: false
  description: >
    Sal's Pals is a professional dog walking and pet sitting service based in Westfield, NJ. New site built with gatsby v2.
  categories:
    - Business
- title: Zuyet Awarmatrip
  main_url: https://www.zuyetawarmatrip.com
  url: https://www.zuyetawarmatrip.com
  featured: false
  description: >
    Zuyet Awarmatrip is a subsidiary identity within the personal ecosystem of Zuyet Awarmatik, focusing on travel and photography.
  categories:
    - Travel
    - Photography
  built_by: Zuyet Awarmatik
- title: manuvel.be
  url: https://www.manuvel.be
  main_url: https://www.manuvel.be
  source_url: https://github.com/riencoertjens/manuvelsite
  description: >
    Cycling themed café coming this april in Sint Niklaas, Belgium. One page with funky css-grid and gatsby-image trickery!
  categories:
    - Food
  built_by: WEBhart
  built_by_url: https://www.web-hart.com
  featured: false
- title: WEBhart
  url: https://www.web-hart.com
  main_url: https://www.web-hart.com
  description: >
    Hi, I'm Rien (pronounced Reen) from Belgium but based in Girona, Spain. I'm an autodidact, committed to learning until the end of time.
  categories:
    - Portfolio
    - Design
    - Web Development
    - Freelance
  built_by: WEBhart
  built_by_url: https://www.web-hart.com
  featured: false
- title: nicdougall.com
  url: https://nicdougall.netlify.com/
  main_url: https://nicdougall.netlify.com/
  source_url: https://github.com/riencoertjens/nicdougall.com
  description: >
    Athlete website with Netlify CMS for blog content.
  categories:
    - Blog
  built_by: WEBhart
  built_by_url: https://www.web-hart.com
  featured: false
- title: het Groeiatelier
  url: https://www.hetgroeiatelier.be/
  main_url: https://www.hetgroeiatelier.be/
  description: >
    Workspace for talent development and logopedics. One page site with basic info and small calendar CMS.
  categories:
    - Marketing
  built_by: WEBhart
  built_by_url: https://www.web-hart.com
  featured: false
- title: Lebuin D'Haese
  url: https://www.lebuindhaese.be/
  main_url: https://www.lebuindhaese.be/
  description: >
    Artist portfolio website. Powered by a super simple Netlify CMS to easily add blog posts or new art pieces.
  categories:
    - Portfolio
    - Blog
  built_by: WEBhart
  built_by_url: https://www.web-hart.com
  featured: false
- title: Iefke Molenstra
  url: https://www.iefke.be/
  main_url: https://www.iefke.be/
  description: >
    Artist portfolio website. Powered by a super simple Netlify CMS to easily add blog posts or new art pieces.
  categories:
    - Portfolio
    - Blog
  built_by: WEBhart
  built_by_url: https://www.web-hart.com
  featured: false
- title: The Broomwagon
  url: https://www.thebroomwagongirona.com/
  main_url: https://www.thebroomwagongirona.com/
  description: >
    foodtruck style coffee by pro cyclist Robert Gesink. The site has a webshop with merchandise and coffee beans.
  categories:
    - eCommerce
  built_by: WEBhart
  built_by_url: https://www.web-hart.com
- title: Pella Windows and Doors
  main_url: https://www.pella.com
  url: https://www.pella.com
  featured: false
  description: >
    The Pella Corporation is a privately held window and door manufacturing
  categories:
    - Business
- title: tinney.dev
  url: https://tinney.dev
  main_url: https://tinney.dev
  source_url: https://github.com/cdtinney/tinney.dev
  description: >
    Personal portfolio/blog of Colin Tinney
  categories:
    - Blog
    - Portfolio
    - Open Source
  built_by: Colin Tinney
  built_by_url: https://tinney.dev
  featured: false
- title: Monkeywrench Books
  main_url: https://monkeywrenchbooks.org
  url: https://monkeywrenchbooks.org
  description: >
    Monkeywrench Books is an all-volunteer, collectively-run bookstore and event space in Austin, TX
  categories:
    - Business
    - Community
    - Education
  built_by: Monkeywrench Books
  built_by_url: https://monkeywrenchbooks.org
- title: DeepMay.io
  main_url: https://deepmay.io
  url: https://deepmay.io
  description: >
    DeepMay is an experimental new tech bootcamp in the mountains of North Carolina.
  categories:
    - Event
    - Community
    - Technology
    - Marketing
  built_by: DeepMay
  built_by_url: https://twitter.com/deepmay_io
  featured: false
- title: Liferay.Design
  main_url: https://liferay.design
  url: https://liferay.design
  source_url: https://github.com/liferay-design/liferay.design
  description: >
    Liferay.Design is home to some of the freshest open-source designers who love to share articles and other resources for the Design Community.
  categories:
    - Blog
    - Community
    - Design
    - Marketing
    - Open Source
    - Technology
    - User Experience
  built_by: Liferay Designers
  built_by_url: https://twitter.com/liferaydesign
  featured: false
- title: Front End Remote Jobs
  main_url: https://frontendremotejobs.com
  url: https://frontendremotejobs.com
  source_url: https://github.com/benjamingrobertson/remotefrontend
  description: >
    Front End Remote Jobs features fully remote jobs for front end developers.
  categories:
    - WordPress
    - Web Development
  built_by: Ben Robertson
  built_by_url: https://benrobertson.io
  featured: false
- title: Penrose Grand Del Mar
  main_url: https://penroseatthegrand.com
  url: https://penroseatthegrand.com
  description: >
    Penrose Grand Del Mar is a luxury housing project coming soon.
  categories:
    - Real Estate
    - Design
  built_by: Chase Ohlson
  built_by_url: https://chaseohlson.com
- title: JustGraphQL
  url: https://www.justgraphql.com/
  main_url: https://www.justgraphql.com/
  source_url: https://github.com/Novvum/justgraphql
  description: >
    JustGraphQL helps developers quickly search and filter through GraphQL resources, tools, and articles.
  categories:
    - Open Source
    - Web Development
    - Technology
  built_by: Novvum
  built_by_url: https://www.novvum.io/
  featured: false
- title: Peter Macinkovic Personal Blog
  url: https://peter.macinkovic.id.au/
  main_url: https://peter.macinkovic.id.au/
  source_url: https://github.com/inkovic/peter-macinkovic-static-site
  description: >
    Personal Website and Blog of eCommerce SEO Specialist and Digital Marketer Peter Macinkovic.
  categories:
    - SEO
    - Marketing
    - Blog
  featured: false
- title: NH Hydraulikzylinder
  main_url: https://nh-hydraulikzylinder.com
  url: https://nh-hydraulikzylinder.com
  description: >
    High quality & high performance hydraulic cylinders manufactured in Austria based on the clients requirements
  categories:
    - Business
  built_by: MangoART
  built_by_url: https://www.mangoart.at
  featured: false
- title: Frauennetzwerk Linz-Land
  main_url: https://frauennetzwerk-linzland.net
  url: https://frauennetzwerk-linzland.net
  description: >
    Homepage for the local women's association providing support to people in need offline and online (Livechat integration)
  categories:
    - Nonprofit
  built_by: MangoART
  built_by_url: https://www.mangoart.at
  featured: false
- title: Mein Traktor
  main_url: http://www.mein-traktor.at/
  url: http://www.mein-traktor.at/
  description: >
    Homepage of a the main importer of SAME and Lamborghini Tractors in Austria with customer support area
  categories:
    - Business
    - App
  built_by: MangoART
  built_by_url: https://www.mangoart.at
  featured: false
- title: Lamborghini Traktoren
  main_url: https://lamborghini-traktor.at
  url: https://lamborghini-traktor.at
  description: >
    Lamborghini Tractors - Landing page for the brand in Austria
  categories:
    - Business
  built_by: MangoART
  built_by_url: https://www.mangoart.at
  featured: false
- title: Holly Lodge Community Centre - Highgate, London
  main_url: https://www.hlcchl.org/
  url: https://www.hlcchl.org/
  source_url: https://github.com/eugelogic/hlcchl-gatsby
  description: >
    The Holly Lodge Community Centre - Highgate, London has a shiny new website built with Gatsby v2 that makes important contributions towards a faster, more secure and environmentally friendly web for everyone.
  categories:
    - Community
    - Event
    - Nonprofit
  built_by: Eugene Molari Developer
  built_by_url: https://twitter.com/EugeneMolari
  featured: false
- title: blackcater's blog
  url: https://www.blackcater.win
  main_url: https://www.blackcater.win
  source_url: https://github.com/blackcater/blog
  description: >
    Blog like Medium, for person and team.
  categories:
    - Blog
    - Web Development
  built_by: blackcater
  built_by_url: https://github.com/blackcater
  featured: false
- title: Kenneth Kwakye-Gyamfi Portfolio Site
  url: https://www.kwakye-gyamfi.com
  main_url: https://www.kwakye-gyamfi.com
  description: >
    Personal portfolio site for Kenneth Kwakye-Gyamfi, a mobile and web full stack applications developer currently based in Accra, Ghana.
  categories:
    - SEO
    - Web Development
    - Open Source
    - Portfolio
  featured: false
- title: Gareth Weaver
  url: https://www.garethweaver.com/
  main_url: https://www.garethweaver.com/
  source_url: https://github.com/garethweaver/public-site-react
  description: >
    A personal portfolio of a London based frontend developer built with Gatsby 2, Redux and Sass
  categories:
    - Portfolio
    - Web Development
  built_by: Gareth Weaver
  built_by_url: https://twitter.com/garethdweaver
  featured: false
- title: Mailjet
  url: https://dev.mailjet.com/
  main_url: https://dev.mailjet.com/
  description: >
    Mailjet is an easy-to-use all-in-one e-mail platform.
  categories:
    - API
    - Documentation
  featured: false
- title: Peintagone
  url: https://www.peintagone.be/
  main_url: https://www.peintagone.be/
  description: >
    Peintagone is a superior quality paint brand with Belgian tones.
  categories:
    - Portfolio
    - Gallery
  built_by: Sebastien Crepin
  built_by_url: https://github.com/opeah
  featured: false
- title: Let's Do Dish!
  url: https://letsdodish.com
  main_url: https://letsdodish.com
  description: >
    A new recipe site for people who enjoy cooking great food in their home kitchen. Find some great meal ideas! Let's do dish!
  categories:
    - Blog
    - Food
  built_by: Connerra
  featured: false
- title: AWS Amplify Community
  url: https://amplify.aws/community/
  main_url: https://amplify.aws/community/
  source_url: https://github.com/aws-amplify/community
  description: >
    Amplify Community is a hub for developers building fullstack serverless applications with Amplify to easily access content (such as events, blog posts, videos, sample projects, and tutorials) created by other members of the Amplify community.
  categories:
    - Blog
    - Directory
    - Education
    - Technology
  built_by: Nikhil Swaminathan
  built_by_url: https://github.com/swaminator
  featured: false
- title: Cal State Monterey Bay
  url: https://csumb.edu
  main_url: https://csumb.edu
  source_url: https://github.com/csumb/csumb-gatsby
  description: >
    A website for the entire campus of California State University, Monterey Bay.
  categories:
    - Education
    - Government
  built_by: CSUMB Web Team
  built_by_url: https://csumb.edu/web/team
  featured: false
- title: BestPricingPages.com
  url: https://bestpricingpages.com
  main_url: https://bestpricingpages.com
  source_url: https://github.com/jpvalery/pricingpages/
  description: >
    A repository of the best pricing pages by the best companies. Built in less than a week.
    Inspired by RGE and since pricingpages.xyz no longer exists, I felt such a resource was missing and could be helpful to many people.
  categories:
    - Business
    - Community
    - Entrepreneurship
    - Open Source
    - Technology
  built_by: Jp Valery
  built_by_url: https://jpvalery.me
  featured: false
- title: Lendo Austria
  url: https://lendo.at
  main_url: https://lendo.at
  description: >
    A Comparison site for best private loan offer from banks in Austria.
  categories:
    - Business
    - Finance
  built_by: Lendo developers
  featured: false
- title: Visual Cloud FX
  url: https://visualcloudfx.com
  main_url: https://visualcloudfx.com
  source_url: https://github.com/jjcav84/visualcloudfx
  description: >
    Basic static site built with MDBootstrap, React, and Gatsby
  categories:
    - Consulting
    - Portfolio
  built_by: Jacob Cavazos
  built_by_url: https://jacobcavazos.com
- title: Matthew Miller (Me4502)
  url: https://matthewmiller.dev
  main_url: https://matthewmiller.dev
  description: >
    The personal site, blog and portfolio of Matthew Miller (Me4502)
  categories:
    - Blog
    - Programming
    - Technology
    - Portfolio
  built_by: Matthew Miller
  featured: false
- title: Årets Kontor
  url: https://aretskontor.newst.se
  main_url: https://aretskontor.newst.se
  description: >
    A swedish competition for "office of the year" in sweden with a focus on design. Built with MDBootstrap and Gatsby.
  categories:
    - Real Estate
    - Marketing
  built_by: Victor Björklund
  built_by_url: https://victorbjorklund.com
  featured: false
- title: Kyma
  url: https://kyma-project.io
  main_url: https://kyma-project.io
  source_url: https://github.com/kyma-project/website
  description: >
    This website holds overview, blog and documentation for Kyma open source project that is a Kubernates based application extensibility framework.
  categories:
    - Documentation
    - Blog
    - Technology
    - Open Source
  built_by: Kyma developers
  built_by_url: https://twitter.com/kymaproject
  featured: false
- title: Verso
  main_url: https://verso.digital
  url: https://verso.digital
  description: >
    Verso is a creative technology studio based in Singapore. Site built with Gatsby and Netlify.
  categories:
    - Agency
    - Consulting
    - Design
    - Technology
  built_by: Verso
  built_by_url: https://verso.digital
  featured: false
- title: Camilo Holguin
  url: https://camiloholguin.me
  main_url: https://camiloholguin.me
  source_url: https://github.com/camiloholguin/gatsby-portfolio
  description: >
    Portfolio site using GatsbyJS and WordPress REST API.
  categories:
    - WordPress
    - Portfolio
    - Web Development
  built_by: Camilo Holguin
  built_by_url: https://camiloholguin.me
  featured: false
- title: Bennett Hardwick
  url: https://bennetthardwick.com
  main_url: https://bennetthardwick.com
  description: >
    The personal website and blog of Bennett Hardwick, an Australian software developer and human being.
  categories:
    - Blog
    - Programming
    - Technology
  source_url: https://github.com/bennetthardwick/website
  built_by: Bennett Hardwick
  built_by_url: https://bennetthardwick.com
  featured: false
- title: Kodingnesia
  url: https://kodingnesia.com/
  main_url: https://kodingnesia.com/
  description: >
    Kodingnesia is a place for learning programming & linux in Bahasa Indonesia.
  categories:
    - Blog
    - Programming
    - Technology
  built_by: Frisko Mayufid
  built_by_url: https://frisko.space
- title: Sindhuka
  url: https://sindhuka.org/
  main_url: https://sindhuka.org/
  description: >
    Official website of the Sindhuka initiative, a sustainable farmers' network in Nepal.
  categories:
    - Business
    - Community
    - Government
    - Marketing
  source_url: https://github.com/Polcius/sindhuka-serif
  built_by: Pol Milian
  built_by_url: https://github.com/Polcius/
  featured: false
- title: ERS HCL Open Source Portal
  url: https://ers-hcl.github.io/
  main_url: https://ers-hcl.github.io/
  description: >
    Official site for ERS-HCL GitHub organizational site. This is a hybrid app with static and dynamic content, providing a details of the open source projects, initiatives, innovation ideas within ERS-HCL. It pulls data from various data sources including GitHub APIs, MDX based blog posts, excel files. It also hosts an ideas app that is based on Firebase.
  categories:
    - Open Source
    - Blog
    - Technology
    - Web Development
    - Community
    - Documentation
  source_url: https://github.com/ERS-HCL/gatsby-ershcl-app
  built_by: Tarun Kumar Sukhu
  built_by_url: https://github.com/tsukhu
- title: Sandbox
  url: https://www.sandboxneu.com/
  main_url: https://www.sandboxneu.com/
  source_url: https://github.com/sandboxneu/sandboxneu.com
  description: >
    Official website of Sandbox, a Northeastern University student group that builds software for researchers.
  categories:
    - Marketing
  built_by: Sandbox at Northeastern
  built_by_url: https://github.com/sandboxneu/
  featured: false
- title: Accessible App
  main_url: https://accessible-app.com
  url: https://accessible-app.com
  source_url: https://github.com/accessible-app/accessible-app_com
  description: >
    Learn how to build inclusive web applications and Single Page Apps in modern JavaScript frameworks. This project collects strategies, links, patterns and plugins for React, Vue and Angular.
  categories:
    - Accessibility
    - Web Development
    - JavaScript
  built_by: Marcus Herrmann
  built_by_url: https://marcus.io
  featured: false
- title: PygmalionPolymorph
  url: https://pygmalionpolymorph.com
  main_url: https://pygmalionpolymorph.com
  source_url: https://github.com/PygmalionPolymorph/portfolio
  description: >
    Portfolio of artist, musician and developer PygmalionPolymorph.
  categories:
    - Portfolio
    - Gallery
    - Music
    - Photography
    - Web Development
  built_by: PygmalionPolymorph
  built_by_url: https://pygmalionpolymorph.com
  featured: false
- title: Gonzalo Nuñez Photographer
  main_url: https://www.gonzalonunez.com
  url: https://www.gonzalonunez.com
  description: >
    Website for Cancun based destination wedding photographer Gonzalo Nuñez. Site built with GatsbyJS, WordPress API and Netlify.
  categories:
    - Photography
    - Portfolio
    - WordPress
  built_by: Miguel Mayo
  built_by_url: https://www.miguelmayo.com
  featured: false
- title: Element 84
  main_url: https://www.element84.com
  url: https://www.element84.com
  description: >
    Element 84 is software engineering and design firm that helps companies and government agencies solve problems using remote sensing, life sciences, and transportation data in the cloud.
  categories:
    - Agency
    - Blog
    - Business
    - Consulting
    - Data
    - Design
    - Government
    - Portfolio
    - Programming
    - Science
    - Technology
    - User Experience
    - Web Development
- title: Raconteur Agency
  main_url: https://www.raconteur.net/agency
  url: https://www.raconteur.net/agency
  description: >
    Raconteur Agency is a London-based content marketing agency for B2B brands. We have rebuilt their site with Gatsby v2 using their existing WordPress backend as the data source. By switching from WordPress to GatsbyJS we have achieved a 200%+ improvement in page load times and went from a Lighthouse performance score of 49 to 100.
  categories:
    - Agency
    - Marketing
    - WordPress
  built_by: Jacob Herper
  built_by_url: https://herper.io
  featured: false
- title: GreenOrbit
  main_url: https://greenorbit.com/
  url: https://greenorbit.com/
  description: >
    Cloud-based intranet software. Get your people going with everything you need, built in.
  categories:
    - Business
    - App
    - Productivity
    - Technology
  built_by: Effective Digital
  built_by_url: https://effective.digital/
- title: Purple11
  main_url: https://purple11.com/
  url: https://purple11.com/
  description: >
    Purple11 is a site for photography and photo retouching tips and tricks.
  categories:
    - Blog
    - Photography
  built_by: Sébastien Noël
  built_by_url: https://blkfuel.com/
  featured: false
- title: PerfReviews
  main_url: https://perf.reviews/
  url: https://perf.reviews/
  source_url: https://github.com/PerfReviews/PerfReviews
  description: >
    The best content about web performance in spanish language.
  categories:
    - Web Development
  built_by: Joan León & José M. Pérez
  built_by_url: https://perf.reviews/nosotros/
  featured: false
- title: Un Backend - Blog
  main_url: https://www.unbackend.pro/
  url: https://www.unbackend.pro/
  description: >
    The personal website and blog of Camilo Ramírez, a backend developer :).
  categories:
    - Blog
    - Programming
    - Technology
  source_url: https://github.com/camilortte/camilortte.github.com
  built_by: Camilo Ramírez
  built_by_url: https://www.unbackend.pro/about
  featured: false
- title: Hitesh Vaghasiya
  main_url: https://hiteshvaghasiya.com/
  url: https://hiteshvaghasiya.com/
  description: >
    This is Hitesh Vaghasiya's blog. This blog is help you an E-Commerce like Magento, Shopify, and BigCommerce.
  categories:
    - Blog
    - Programming
    - Technology
    - Web Development
  built_by: Hitesh Vaghasiya
  built_by_url: https://hiteshvaghasiya.com/
  featured: false
- title: Aditus
  main_url: https://www.aditus.io
  url: https://www.aditus.io
  description: >
    Aditus is the accessibility tool for your team. We help teams build accessible websites and products.
  categories:
    - Accessibility
    - Education
  built_by: Aditus
  built_by_url: https://www.aditus.io
  featured: false
- title: Ultra Config
  main_url: https://ultraconfig.com.au/
  url: https://ultraconfig.com.au/ultra-config-generator/
  description: >
    Ultra Config Generator is a software application for Network Engineers to efficiently manage their network infrastructure.
  categories:
    - Blog
    - Technology
  built_by: Ultra Config
  built_by_url: https://ultraconfig.com.au/
  featured: false
- title: Malice
  main_url: https://malice.fr/
  url: https://malice.fr/
  description: >
    Malice is a cyber-training  platform for learning, validating and improving security related skills through simulated scenarios and challenges.
  categories:
    - Security
    - Technology
  built_by: Sysdream
  built_by_url: https://sysdream.com/
  featured: false
- title: Nash
  main_url: https://nash.io/
  url: https://nash.io/
  description: >
    Nash is a decentralized platform for trading, payment and other financial services. Our goal is to bring distributed finance to everyone by making blockchain technology fast and easy to use. We employ an off-chain engine to match trades rapidly, but never take control of customers’ assets. Our intuitive interface offers easy access to a range of trading, payment and investment functions.
  categories:
    - Portfolio
    - Security
    - Technology
  built_by: Andrej Gajdos
  built_by_url: https://andrejgajdos.com/
  featured: false
- title: Axel Fuhrmann
  url: https://axelfuhrmann.com
  main_url: https://axelfuhrmann.com
  source_url: https://github.com/afuh/axelfuhrmann.com
  description: >
    Personal portfolio.
  categories:
    - Portfolio
    - Freelance
    - Web Development
  featured: false
- title: Alaina Viau
  url: https://www.alainaviau.com
  main_url: https://www.alainaviau.com
  description: >
    Official website of Canadian opera director, creator, and producer Alaina Viau. Site designed by Stephen Bell.
  categories:
    - Portfolio
    - Music
  built_by: Michael Uloth
  built_by_url: "https://www.michaeluloth.com"
- title: Alison Moritz
  url: https://www.alisonmoritz.com
  main_url: https://www.alisonmoritz.com
  description: >
    Official website of American stage director Alison Moritz. Site designed by Stephen Bell.
  categories:
    - Portfolio
    - Music
  built_by: Michael Uloth
  built_by_url: "https://www.michaeluloth.com"
- title: Luke Secomb Digital
  url: https://lukesecomb.digital
  main_url: https://lukesecomb.digital
  source_url: https://github.com/lukethacoder/luke-secomb-simple
  description: >
    A simple portfolio site built using TypeScript, Markdown and React Spring.
  categories:
    - Portfolio
    - Web Development
  built_by: Luke Secomb
  built_by_url: https://lukesecomb.digital
  featured: false
- title: We are Brew
  url: https://www.wearebrew.co.uk
  main_url: https://www.wearebrew.co.uk
  description: >
    Official website for Brew, a Birmingham based Digital Marketing Agency.
  categories:
    - Portfolio
    - Web Development
    - Agency
    - Marketing
  built_by: Brew Digital
  built_by_url: https://www.wearebrew.co.uk
- title: Global City Data
  main_url: https://globalcitydata.com
  url: https://globalcitydata.com
  source_url: https://github.com/globalcitydata/globalcitydata
  description: >
    Global City Data is an open, easily browsable platform to showcase peer-reviewed urban datasets and models created by different research groups.
  categories:
    - Education
    - Open Source
  built_by: Rafi Barash
  built_by_url: https://rafibarash.com
  featured: false
- title: Submittable
  url: https://www.submittable.com
  main_url: https://www.submittable.com
  description: >
    Submissions made simple. Submittalbe is a cloud-based submissions manager that lets you accept, review, and make decisions on any kind of digital content.
  categories:
    - Technology
    - Marketing
  built_by: Genevieve Crow
  built_by_url: https://github.com/g-crow
- title: Appmantle
  main_url: https://appmantle.com
  url: https://appmantle.com
  description: >
    Appmantle is a new way of creating apps. A complete modern app that you build yourself quickly & easily, without programming knowledge.
  categories:
    - App
    - Marketing
    - Landing Page
    - Mobile Development
    - Technology
  built_by: Appmantle
  built_by_url: https://appmantle.com
  featured: false
- title: Acto
  main_url: https://www.acto.dk/
  url: https://www.acto.dk/
  description: >
    Tomorrows solutions - today. Acto is an innovative software engineering company, providing your business with high-quality, scalable and maintainable software solutions, to make your business shine.
  categories:
    - Agency
    - Technology
    - Web Development
    - Mobile Development
  built_by: Acto
  built_by_url: https://www.acto.dk/
- title: Gatsby GitHub Stats
  url: https://gatsby-github-stats.netlify.com
  main_url: https://gatsby-github-stats.netlify.com
  source_url: https://github.com/lannonbr/gatsby-github-stats/
  description: >
    Statistics Dashboard for Gatsby GitHub repository
  categories:
    - Data
  built_by: Benjamin Lannon
  built_by_url: https://lannonbr.com
  featured: false
- title: Graphic Intuitions
  url: https://www.graphicintuitions.com/
  main_url: https://www.graphicintuitions.com/
  description: >
    Digital marketing agency located in Morris, Manitoba.
  categories:
    - Agency
    - Web Development
    - Marketing
  featured: false
- title: Smooper
  url: https://www.smooper.com/
  main_url: https://www.smooper.com/
  description: >
    We connect you with digital marketing experts for 1 on 1 consultation sessions
  categories:
    - Marketing
    - Directory
  featured: false
- title: Lesley Barber
  url: https://www.lesleybarber.com/
  main_url: https://www.lesleybarber.com/
  description: >
    Official website of Canadian film composer Lesley Barber.
  categories:
    - Portfolio
    - Music
  built_by: Michael Uloth
  built_by_url: https://www.michaeluloth.com
- title: Timeline of Terror
  main_url: https://timelineofterror.org/
  url: https://timelineofterror.org/
  source_url: https://github.com/Symbitic/timeline-of-terror
  description: >
    Complete guide to the events of September 11, 2001.
  categories:
    - Directory
    - Government
  built_by: Alex Shaw
  built_by_url: https://github.com/Symbitic/
  featured: false
- title: Pill Club
  url: https://thepillclub.com
  main_url: https://thepillclub.com
  description: >
    Zero Copay With Insurance + Free Shipping + Bonus Gifts + Online Delivery – Birth Control Delivery and Prescription
  categories:
    - Marketing
    - Healthcare
  built_by: Pill Club
  built_by_url: https://thepillclub.com
- title: myweekinjs
  url: https://www.myweekinjs.com/
  main_url: https://www.myweekinjs.com/
  source_url: https://github.com/myweekinjs/public-website
  description: >
    Challenge to create and/or learn something new in JavaScript each week.
  categories:
    - Blog
  built_by: Adriaan Janse van Rensburg
  built_by_url: https://github.com/HurricaneInteractive/
  featured: false
- title: The Edit Suite
  main_url: https://www.theeditsuite.com.au/
  url: https://www.theeditsuite.com.au/
  source_url: https://thriveweb.com.au/portfolio/the-edit-suite/
  description: >-
    The Edit Suite is an award winning video production and photography company based out of our Mermaid Beach studio on the Gold Coast of Australia but we also have the ability to work mobile from any location.
  categories:
    - Photography
    - Marketing
  built_by: Thrive Team - Gold Coast
  built_by_url: https://thriveweb.com.au/
  featured: false
- title: CarineRoitfeld
  main_url: https://www.carineroitfeld.com/
  url: https://www.carineroitfeld.com/
  description: >
    Online shop for Carine Roitfeld parfume
  categories:
    - eCommerce
  built_by: Ask Phill
  built_by_url: https://askphill.com
- title: EngineHub.org
  url: https://enginehub.org
  main_url: https://enginehub.org
  source_url: https://github.com/EngineHub/enginehub-website
  description: >
    The landing pages for EngineHub, the organisation behind WorldEdit, WorldGuard, CraftBook, and more
  categories:
    - Landing Page
    - Technology
    - Open Source
  built_by: Matthew Miller
  built_by_url: https://matthewmiller.dev
- title: Goulburn Physiotherapy
  url: https://www.goulburnphysiotherapy.com.au/
  main_url: https://www.goulburnphysiotherapy.com.au/
  description: >
    Goulburn Physiotherapy is a leader in injury prevention, individual and community health, and workplace health solutions across Central Victoria.
  categories:
    - Blog
    - Healthcare
  built_by: KiwiSprout
  built_by_url: https://kiwisprout.nz/
  featured: false
- title: TomTom Traffic Index
  main_url: https://www.tomtom.com/en_gb/traffic-index/
  url: https://www.tomtom.com/en_gb/traffic-index/
  description: >
    The TomTom Traffic Index provides drivers, city planners, auto manufacturers and policy makers with unbiased statistics and information about congestion levels in 403 cities across 56 countries on 6 continents.
  categories:
    - Travel
    - Data
  built_by: TomTom
  built_by_url: https://tomtom.com
  featured: false
- title: PrintAWorld | A 3D Printing and Fabrication Company
  main_url: https://prtwd.com/
  url: https://prtwd.com/
  description: >
    PrintAWorld is a NYC based fabrication and manufacturing company that specializes in 3D printing, 3D scanning, CAD Design,
    laser cutting, and rapid prototyping. We help artists, agencies and engineers turn their ideas into its physical form.
  categories:
    - Business
  featured: false
- title: Asjas
  main_url: https://asjas.co.za
  url: https://asjas.co.za/blog
  source_url: https://github.com/Asjas/Personal-Webpage
  description: >
    This is a website built with Gatsby v2 that uses Netlify CMS and Gatsby-MDX as a blog (incl. portfolio page).
  categories:
    - Web Development
    - Blog
    - Portfolio
  built_by: A-J Roos
  built_by_url: https://twitter.com/_asjas
  featured: false
- title: Glug-Infinite
  main_url: https://gluginfinite.github.io
  url: https://gluginfinite.github.io
  source_url: https://github.com/crstnmac/glug
  description: >
    This is a website built with Gatsby v2 that is deployed on GitHub using GitHub Pages and Netlify.
  categories:
    - Web Development
    - Blog
    - Portfolio
    - Agency
  built_by: Criston Macarenhas
  built_by_url: https://github.com/crstnmac
  featured: false
- title: The State of CSS Survey
  main_url: https://stateofcss.com/
  url: https://stateofcss.com/
  source_url: https://github.com/StateOfJS/state-of-css-2019
  description: >
    Annual CSS survey, brother of The State of JS Survey.
  categories:
    - Web Development
  built_by: Sacha Greif & Contribs
  built_by_url: https://github.com/StateOfJS
  featured: false
- title: Bytom Blockchain
  url: https://bytom.io/
  main_url: https://bytom.io/
  source_url: https://github.com/bytomlabs/bytom.io
  description: >
    Embrace the New Era of Bytom Blockchain
  categories:
    - Finance
    - Open Source
    - Technology
  built_by: Bytom Foundation
  built_by_url: https://bytom.io/
  featured: false
- title: Oerol Festival
  url: https://www.oerol.nl/nl/
  main_url: https://www.oerol.nl/en/
  description: >
    Oerol is a cultural festival on the island of Terschelling in the Netherlands that is held annually in June.
    The ten-day festival is focused on live, public theatre as well as music and visual arts.
  categories:
    - Event
    - Entertainment
  built_by: Oberon
  built_by_url: https://oberon.nl/
  featured: false
- title: Libra
  main_url: "https://libra.org/"
  url: "https://libra.org/"
  description: Libra's mission is to enable a simple global currency and financial infrastructure that empowers billions of people.
  featured: false
  categories:
    - Open Source
    - Technology
    - Finance
- title: Riffy Blog
  main_url: https://blog.rayriffy.com/
  url: https://blog.rayriffy.com/
  source_url: https://github.com/rayriffy/rayriffy-blog
  description: >
    Riffy Blog is async based beautiful highly maintainable site built by using Gatsby v2 with SEO optimized.
  categories:
    - Web Development
    - Blog
    - Open Source
    - Technology
    - Music
    - SEO
  built_by: Phumrapee Limpianchop
  built_by_url: https://rayriffy.com/
  featured: false
- title: The Coffee Collective
  url: https://coffeecollective.dk
  main_url: https://coffeecollective.dk
  description: >
    The Coffee Collective website is a JAM-stack based, multilingual, multi currency website/shop selling coffee, related products and subscriptions.
  categories:
    - eCommerce
    - Food
  built_by: Remotely (Anders Hallundbæk)
  built_by_url: https://remotely.dk
  featured: false
- title: Leadership Development International
  url: https://ldi.global
  main_url: https://ldi.global
  description: >
    A DatoCMS-backed site for an education and training company based in the US, China and the UAE.
  categories:
    - Education
    - Nonprofit
  built_by: Grant Holle
  built_by_url: https://grantholle.com
  featured: false
- title: Canvas 1839
  main_url: "https://www.canvas1839.com/"
  url: "https://www.canvas1839.com/"
  description: >-
    Online store for Canvas 1839 products, including pharmacological-grade CBD oil and relief cream.
  categories:
    - eCommerce
    - Marketing
  built_by: Corey Ward
  built_by_url: "http://www.coreyward.me/"
- title: Sparkle Stories
  main_url: "https://app.sparklestories.com/"
  url: "https://app.sparklestories.com/"
  description: >-
    Sparkle Stories is a streaming audio platform for children with over 1,200 original audio stories.
  categories:
    - App
    - Education
  built_by: Corey Ward
  built_by_url: "http://www.coreyward.me/"
- title: nehalist.io
  main_url: https://nehalist.io
  url: https://nehalist.io
  description: >
    nehalist.io is a blog about software development, technology and all that kind of geeky stuff.
  categories:
    - Blog
    - Web Development
    - Open Source
  built_by: Kevin Hirczy
  built_by_url: https://nehalist.io
  featured: false
- title: March and Ash
  main_url: https://marchandash.com/
  url: https://marchandash.com/
  description: >-
    March and Ash is a customer-focused, licensed cannabis dispensary located in Mission Valley.
  categories:
    - eCommerce
    - Business
    - Blog
  built_by: Blueyellow
  built_by_url: https://blueyellow.io/
  featured: false
- title: T Two Industries
  description: >
    T Two Industries is a manufacturing company specializing in building custom truck decks, truck bodies, and trailers.
  main_url: https://www.ttwo.ca
  url: https://www.ttwo.ca
  categories:
    - Business
  built_by: https://www.t2.ca
  built_by_url: https://www.t2.ca
  featured: false
- title: Cali's Finest Landscaping
  url: https://www.calisfinestlandscaping.com/
  main_url: https://www.calisfinestlandscaping.com/
  description: >
    A team of hard-working, quality-obsessed landscaping professionals looking to take dreams and transform them into reality.
  categories:
    - Business
  built_by: David Krasniy
  built_by_url: http://dkrasniy.com
  featured: false
- title: Vazco
  url: https://www.vazco.eu
  main_url: https://www.vazco.eu
  description: >
    Vazco works for clients from all around the world in future-proof technologies and help them build better products.
  categories:
    - Agency
    - Web Development
    - Blog
    - Business
    - Technology
  built_by: Vazco
  built_by_url: https://www.vazco.eu
  featured: false
- title: Major League Eating
  main_url: https://majorleagueeating.com
  url: https://majorleagueeating.com
  description: >
    Major League Eating is the professional competitive eating organization that runs the Nathan’s Famous Coney Island Hot Dog eating contest on July 4th, among other eating events.
  categories:
    - Entertainment
    - Sports
  built_by: Carmen Cincotti
  built_by_url: https://github.com/ccincotti3
  featured: false
- title: APIs You Won't Hate
  url: https://apisyouwonthate.com/blog
  main_url: https://apisyouwonthate.com
  source_url: https://github.com/apisyouwonthate/apisyouwonthate.com
  description: >
    API development is a topic very close to our hearts. APIs You Won't Hate is a team and community dedicated to learning, writing, sharing ideas and bettering understanding of API practices. Together we can eradicate APIs we hate.
  categories:
    - Blog
    - Education
    - eCommerce
    - API
    - Community
    - Learning
    - Open Source
    - Technology
    - Web Development
  built_by: Mike Bifulco
  built_by_url: https://github.com/mbifulco
  featured: false
- title: Sankarsan Kampa
  main_url: "https://traction.one"
  url: "https://traction.one"
  description: Full time programmer, part time gamer, exploring the details of programmable systems and how to stretch their capabilities.
  featured: false
  categories:
    - Portfolio
    - Freelance
- title: AwesomeDocs
  main_url: "https://awesomedocs.traction.one/"
  url: "https://awesomedocs.traction.one/install"
  source_url: "https://github.com/AwesomeDocs/website"
  description: An awesome documentation website generator!
  featured: false
  categories:
    - Open Source
    - Web Development
    - Technology
    - Documentation
  built_by: Sankarsan Kampa
  built_by_url: "https://traction.one"
- title: Prism Programming Language
  main_url: "https://prism.traction.one/"
  url: "https://prism.traction.one/"
  source_url: "https://github.com/PrismLang/website"
  description: Interpreted, high-level, programming language.
  featured: false
  categories:
    - Programming
    - Open Source
    - Technology
    - Documentation
  built_by: Sankarsan Kampa
  built_by_url: "https://traction.one"
- title: Arnondora
  main_url: "https://arnondora.in.th/"
  url: "https://arnondora.in.th/"
  source_url: "https://github.com/arnondora/arnondoraBlog"
  description: Arnondora is a personal blog by Arnon Puitrakul
  categories:
    - Blog
    - Programming
    - Technology
  built_by: Arnon Puitrakul
  built_by_url: "https://arnondora.in.th/"
  featured: false
- title: KingsDesign
  url: "https://www.kingsdesign.com.au/"
  main_url: "https://www.kingsdesign.com.au/"
  description: KingsDesign is a Hobart based web design and development company. KingsDesign creates, designs, measures and improves web based solutions for businesses and organisations across Australia.
  categories:
    - Agency
    - Technology
    - Portfolio
    - Consulting
    - User Experience
  built_by: KingsDesign
  built_by_url: "https://www.kingsdesign.com.au"
- title: EasyFloh | Easy Flows for all
  url: "https://www.easyfloh.com"
  main_url: "https://www.easyfloh.com"
  description: >
    EasyFloh is for creating simple flows for your organisation. An organisation
    can design own flows with own stages.
  categories:
    - Business
    - Landing Page
  built_by: Vikram Aroskar
  built_by_url: "https://medium.com/@vikramaroskar"
  featured: false
- title: Home Alarm Report
  url: https://homealarmreport.com/
  main_url: https://homealarmreport.com/
  description: >
    Home Alarm Report is dedicated to helping consumers make informed decisions
    about home security solutions. The site was easily migrated from a legacy WordPress
    installation and the dev team chose Gatsby for its site speed and SEO capabilities.
  categories:
    - Blog
    - Business
    - SEO
    - Technology
  built_by: Centerfield Media
  built_by_url: https://www.centerfield.com
- title: Just | FX for treasurers
  url: "https://www.gojust.com"
  main_url: "https://www.gojust.com"
  description: >
    Just provides a single centralized view of FX for corporate treasurers. See interbank market prices, and access transaction cost analysis.
  categories:
    - Finance
    - Technology
  built_by: Bejamas
  built_by_url: "https://bejamas.io/"
  featured: false
- title: Bureau for Good | Nonprofit branding, web and print communications
  url: "https://www.bureauforgood.com"
  main_url: "https://www.bureauforgood.com"
  description: >
    Bureau for Good helps nonprofits explain why they matter across digital & print media. Bureau for Good crafts purpose-driven identities, websites & print materials for changemakers.
  categories:
    - Nonprofit
    - Agency
    - Design
  built_by: Bejamas
  built_by_url: "https://bejamas.io/"
  featured: false
- title: Atelier Cartier Blumen
  url: "https://www.ateliercartier.ch"
  main_url: "https://www.ateliercartier.ch"
  description: >
    Im schönen Kreis 6 in Zürich kreiert Nicole Cartier Blumenkompositionen anhand Charaktereigenschaften oder Geschichten zur Person an. Für wen ist Dein Blumenstrauss gedacht? Einzigartige Floristik Blumensträusse, Blumenabos, Events, Shootings. Site designed by https://www.stolfo.co
  categories:
    - eCommerce
    - Design
  built_by: Bejamas
  built_by_url: "https://bejamas.io/"
  featured: false
- title: Veronym – Cloud Security Service Provider
  url: "https://www.veronym.com"
  main_url: "https://www.veronym.com"
  description: >
    Veronym is securing your digital transformation. A comprehensive Internet security solution for business. Stay safe no matter how, where and when you connect.
  categories:
    - Security
    - Technology
    - Business
  built_by: Bejamas
  built_by_url: "https://bejamas.io/"
  featured: false
- title: Devahoy
  url: "https://devahoy.com/"
  main_url: "https://devahoy.com/"
  description: >
    Devahoy is a personal blog written in Thai about software development.
  categories:
    - Blog
    - Programming
  built_by: Chai Phonbopit
  built_by_url: "https://github.com/phonbopit"
  featured: false
- title: Venus Lover
  url: https://venuslover.com
  main_url: https://venuslover.com
  description: >
    Venus Lover is a mobile app for iOS and Android so you can read your daily horoscope and have your natal chart, including the interpretation of the ascendant, planets, houses and aspects.
  categories:
    - App
    - Consulting
    - Education
    - Landing Page
- title: Write/Speak/Code
  url: https://www.writespeakcode.com/
  main_url: https://www.writespeakcode.com/
  description: >
    Write/Speak/Code is a non-profit on a mission to promote the visibility and leadership of technologists with marginalized genders through peer-led professional development.
  categories:
    - Community
    - Nonprofit
    - Open Source
    - Conference
  built_by: Nicola B.
  built_by_url: https://www.linkedin.com/in/nicola-b/
  featured: false
- title: Daniel Spajic
  url: https://danieljs.tech/
  main_url: https://danieljs.tech/
  source_url: https://github.com/dspacejs/portfolio
  description: >
    Passionate front-end developer with a deep, yet diverse skillset.
  categories:
    - Portfolio
    - Programming
    - Freelance
  built_by: Daniel Spajic
  featured: false
- title: Cosmotory
  url: https://cosmotory.netlify.com/
  main_url: https://cosmotory.netlify.com/
  description: >
    This is the educational blog containing various courses,learning materials from various authors from all over the world.
  categories:
    - Blog
    - Community
    - Nonprofit
    - Open Source
    - Education
  built_by: Hanishraj B Rao.
  built_by_url: https://hanishrao.netlify.com/
  featured: false
- title: Armorblox | Security Powered by Understanding
  url: https://www.armorblox.com
  main_url: https://www.armorblox.com
  description: >
    Armorblox is a venture-backed stealth cybersecurity startup, on a mission to build a game-changing enterprise security platform.
  categories:
    - Security
    - Technology
    - Business
  built_by: Bejamas
  built_by_url: https://bejamas.io
  featured: false
- title: Mojo
  url: https://www.mojo.is
  main_url: https://www.mojo.is/
  description: >
    We help companies create beautiful digital experiences
  categories:
    - Agency
    - Technology
    - Consulting
    - User Experience
    - Web Development
  featured: false
- title: Marcel Hauri
  url: https://marcelhauri.ch/
  main_url: https://marcelhauri.ch/
  description: >
    Marcel Hauri is an award-winning Magento developer and e-commerce specialist.
  categories:
    - Portfolio
    - Blog
    - Programming
    - Community
    - Open Source
    - eCommerce
  built_by: Marcel Hauri
  built_by_url: https://marcelhauri.ch
  featured: false
- title: Projektmanagementblog
  url: https://www.projektmanagementblog.de
  main_url: https://www.projektmanagementblog.de/
  source_url: https://github.com/StephanWeinhold/pmblog
  description: >
    Thoughts about modern project management. Built with Gatsby and Tachyons, based on Advanced Starter.
  categories:
    - Blog
  built_by: Stephan Weinhold
  built_by_url: https://stephanweinhold.com/
  featured: false
- title: Anthony Boyd Graphics
  url: https://www.anthonyboyd.graphics/
  main_url: https://www.anthonyboyd.graphics/
  description: >
    Free Graphic Design Resources by Anthony Boyd
  categories:
    - Portfolio
  built_by: Anthony Boyd
  built_by_url: https://www.anthonyboyd.com/
  featured: false
- title: Relocation Hero
  url: https://relocationhero.com
  main_url: https://relocationhero.com
  description: >
    Blog with FAQs related to Germany relocation. Built with Gatsby.
  categories:
    - Blog
    - Consulting
    - Community
  featured: false
- title: Zoe Rodriguez
  url: https://zoerodrgz.com
  main_url: https://zoerodrgz.com
  description: >
    Portfolio for Los Angeles-based designer Zoe Rodriguez. Built with Gatsby.
  categories:
    - Portfolio
    - Design
  built_by: Chase Ohlson
  built_by_url: https://chaseohlson.com
  featured: false
- title: TriActive USA
  url: https://triactiveusa.com
  main_url: https://triactiveusa.com
  description: >
    Website and blog for TriActive USA. Built with Gatsby.
  categories:
    - Landing Page
    - Business
  built_by: Chase Ohlson
  built_by_url: https://chaseohlson.com
- title: LaunchDarkly
  url: https://launchdarkly.com/
  main_url: https://launchdarkly.com/
  description: >
    LaunchDarkly is the feature management platform that software teams use to build better software, faster.
  categories:
    - Technology
    - Marketing
  built_by: LaunchDarkly
  built_by_url: https://launchdarkly.com/
  featured: false
- title: Arpit Goyal
  url: https://arpitgoyal.com
  main_url: https://arpitgoyal.com
  source_url: https://github.com/92arpitgoyal/ag-blog
  description: >
    Blog and portfolio website of a Front-end Developer turned Product Manager.
  categories:
    - Blog
    - Portfolio
    - Technology
    - User Experience
  built_by: Arpit Goyal
  built_by_url: https://twitter.com/_arpitgoyal
  featured: false
- title: Portfolio of Cole Townsend
  url: https://twnsnd.co
  main_url: https://twnsnd.co
  description: Portfolio of Cole Townsend, Product Designer
  categories:
    - Portfolio
    - User Experience
    - Web Development
    - Design
  built_by: Cole Townsend
  built_by_url: https://twitter.com/twnsndco
- title: Jana Desomer
  url: https://www.janadesomer.be/
  main_url: https://www.janadesomer.be/
  description: >
    I'm Jana, a digital product designer with coding skills, based in Belgium
  categories:
    - Portfolio
  built_by: Jana Desomer Designer/Developer
  built_by_url: https://www.janadesomer.be/
  featured: false
- title: Carbon8 Regenerative Agriculture
  url: https://www.carbon8.org.au/
  main_url: https://www.carbon8.org.au/
  description: >
    Carbon8 is a Not for Profit charity that supports Aussie farmers to transition to regenerative agriculture practices and rebuild the carbon (organic matter) in their soil from 1% to 8%.
  categories:
    - Nonprofit
    - eCommerce
  built_by: Little & Big
  built_by_url: "https://www.littleandbig.com.au/"
  featured: false
- title: Reactgo blog
  url: https://reactgo.com/
  main_url: https://reactgo.com/
  description: >
    It provides tutorials & articles about modern open source web technologies such as react,vuejs and gatsby.
  categories:
    - Blog
    - Education
    - Programming
    - Web Development
  built_by: Sai gowtham
  built_by_url: "https://twitter.com/saigowthamr"
  featured: false
- title: City Springs
  url: https://citysprings.com/
  main_url: https://citysprings.com/
  description: >
    Sandy Springs is a city built on creative thinking and determination. They captured a bold vision for a unified platform to bring together new and existing information systems. To get there, the Sandy Springs communications team partnered with Mediacurrent on a new Drupal 8 decoupled platform architecture with a Gatsbyjs front end to power both the City Springs website and its digital signage network. Now, the Sandy Springs team can create content once and publish it everywhere.
  categories:
    - Community
    - Government
  built_by: Mediacurrent
  built_by_url: https://www.mediacurrent.com
  featured: false
- title: Behalf
  url: https://www.behalf.no/
  main_url: https://www.behalf.no/
  description: >
    Behalf is Norwegian based digital design agency.
  categories:
    - Agency
    - Portfolio
    - Business
    - Consulting
    - Design
    - Design System
    - Marketing
    - Web Development
    - User Experience
  built_by: Behalf
  built_by_url: https://www.behalf.no/
  featured: false
- title: Saxenhammer & Co.
  url: https://saxenhammer-co.com/
  main_url: https://saxenhammer-co.com/
  description: >
    Saxenhammer & Co. is a leading boutique investment bank in Continental Europe. The firm’s strong track record is comprised of the execution of 200 successful transactions across all major industries.
  categories:
    - Consulting
    - Finance
    - Business
  built_by: Axel Fuhrmann
  built_by_url: https://axelfuhrmann.com/
  featured: false
- title: UltronEle
  url: http://ultronele.com
  main_url: https://runbytech.github.io/ueofcweb/
  source_url: https://github.com/runbytech/ueofcweb
  description: >
    UltronEle is a light, fast, simple yet interesting serverless e-learning CMS based on GatsbyJS. It aims to provide a easy-use product for tutors, teachers, instructors from all kinks of fields with near-zero efforts to setup their own authoring tool and content publish website.
  categories:
    - Education
    - Consulting
    - Landing Page
    - Web Development
    - Open Source
    - Learning
  built_by: RunbyTech
  built_by_url: http://runbytech.co
  featured: false
- title: Nick Selvaggio
  url: https://nickgs.com/
  main_url: https://nickgs.com/
  description: >
    The personal website of Nick Selvaggio. Long Island based web developer, teacher, and technologist.
  categories:
    - Consulting
    - Programming
    - Web Development
  featured: false
- title: Free & Open Source Gatsby Themes by LekoArts
  main_url: "https://themes.lekoarts.de"
  url: "https://themes.lekoarts.de"
  source_url: "https://github.com/LekoArts/gatsby-themes/tree/master/www"
  built_by: LekoArts
  built_by_url: "https://github.com/LekoArts"
  description: >-
    Get high-quality and customizable Gatsby themes to quickly bootstrap your website! Choose from many professionally created and impressive designs with a wide variety of features and customization options. Use Gatsby Themes to take your project to the next level and let you and your customers take advantage of the many benefits Gatsby has to offer.
  categories:
    - Open Source
    - Directory
    - Marketing
    - Landing Page
  featured: false
- title: Lars Roettig
  url: https://larsroettig.dev/
  main_url: https://larsroettig.dev/
  description: >
    Lars Roettig is a Magento Maintainer and e-commerce specialist. On his Blog, he writes Software Architecture and Magento Development.
  categories:
    - Portfolio
    - Blog
    - Programming
    - Community
    - Open Source
    - eCommerce
  built_by: Lars Roettig
  built_by_url: https://larsroettig.dev/
  featured: false
- title: Cade Kynaston
  url: https://cade.codes
  main_url: https://cade.codes
  source_url: https://github.com/cadekynaston/gatsby-portfolio
  description: >
    Cade Kynaston's Portfolio
  categories:
    - Portfolio
  built_by: Cade Kynaston
  built_by_url: https://github.com/cadekynaston
  featured: false
- title: Growable Meetups
  url: https://www.growable.io/
  main_url: https://www.growable.io/
  description: >
    Growable - Events to Accelerate your career in Tech. Made with <3 with Gatsby, React & Netlify by Talent Point in London.
  categories:
    - Event
    - Technology
    - Education
    - Community
    - Conference
  built_by: Talent Point
  built_by_url: https://github.com/talent-point/
  featured: false
- title: Fantastic Metropolis
  main_url: https://fantasticmetropolis.com
  url: https://fantasticmetropolis.com
  description: >
    Fantastic Metropolis ran between 2001 and 2006, highlighting the potential of literary science fiction and fantasy.
  categories:
    - Entertainment
  built_by: Luis Rodrigues
  built_by_url: https://goblindegook.com
  featured: false
- title: Simon Koelewijn
  main_url: https://simonkoelewijn.nl
  url: https://simonkoelewijn.nl
  description: >
    Personal blog of Simon Koelewijn, where he blogs about UX, analytics and web development (in Dutch). Made awesome and fast by using Gatsby 2.x (naturally) and gratefully using Netlify and Netlify CMS.
  categories:
    - Freelance
    - Blog
    - Web Development
    - User Experience
  built_by: Simon Koelewijn
  built_by_url: https://simonkoelewijn.nl
  featured: false
- title: Raconteur Careers
  main_url: https://careers.raconteur.net
  url: https://careers.raconteur.net
  description: >
    Raconteur is a London-based publishing house and content marketing agency. We have built this careers portal Gatsby v2 with TypeScript, Styled-Components, React-Spring and Contentful.
  categories:
    - Media
    - Marketing
    - Landing Page
  built_by: Jacob Herper
  built_by_url: https://herper.io
  featured: false
- title: Frankly Steve
  url: https://www.franklysteve.com/
  main_url: https://www.franklysteve.com/
  description: >
    Wedding photography with all the hugs, tears, kisses, smiles, laughter, banter, kids up trees, friends in hedges.
  categories:
    - Photography
    - Portfolio
  built_by: Little & Big
  built_by_url: "https://www.littleandbig.com.au/"
  featured: false
- title: Eventos orellana
  description: >-
    We are a company dedicated to providing personalized and professional advice
    for the elaboration and coordination of social and business events.
  main_url: "https://eventosorellana.com/"
  url: "https://eventosorellana.com/"
  featured: false
  categories:
    - Gallery
  built_by: Ramón Chancay
  built_by_url: "https://ramonchancay.me/"
- title: DIA Supermercados
  main_url: https://dia.com.br
  url: https://dia.com.br
  description: >-
    Brazilian retailer subsidiary, with more than 1,100 stores in Brazil, focusing on low prices and exclusive DIA Products.
  categories:
    - Business
  built_by: CloudDog
  built_by_url: https://clouddog.com.br
  featured: false
- title: AntdSite
  main_url: https://antdsite.yvescoding.org
  url: https://antdsite.yvescoding.org
  description: >-
    A static docs generator based on Ant Design and GatsbyJs.
  categories:
    - Documentation
  built_by: Yves Wang
  built_by_url: https://antdsite.yvescoding.org
- title: AntV
  main_url: https://antv.vision
  url: https://antv.vision
  description: >-
    AntV is a new generation of data visualization technique from Ant Financial
  categories:
    - Documentation
  built_by: afc163
  built_by_url: https://github.com/afc163
- title: Fourpost
  url: https://www.fourpost.com
  main_url: https://www.fourpost.com
  description: >
    Fourpost is a shopping destination for today’s family that combines the best brands and experiences under one roof.
  categories:
    - Marketing
  built_by: Fourpost
  built_by_url: https://github.com/fourpost
  featured: false
- title: ReactStudy Blog
  url: https://elated-lewin-51cf0d.netlify.com
  main_url: https://elated-lewin-51cf0d.netlify.com
  description: >
    Belong to your own blog by gatsby
  categories:
    - Blog
  built_by: 97thjingba
  built_by_url: https://github.com/97thjingba
  featured: false
- title: George
  main_url: https://kind-mestorf-5a2bc0.netlify.com
  url: https://kind-mestorf-5a2bc0.netlify.com
  description: >
    shiny new web built with Gatsby
  categories:
    - Blog
    - Portfolio
    - Gallery
    - Landing Page
    - Design
    - Web Development
    - Open Source
    - Science
  built_by: George Davituri
  featured: false

- title: CEO amp
  main_url: https://www.ceoamp.com
  url: https://www.ceoamp.com
  description: >
    CEO amp is an executive training programme to amplify a CEO's voice in the media. This site was built with Gatsby v2, Styled-Components, TypeScript and React Spring.
  categories:
    - Consulting
    - Entrepreneurship
    - Marketing
    - Landing Page
  built_by: Jacob Herper
  built_by_url: https://herper.io
  featured: false
- title: QuantumBlack
  main_url: https://www.quantumblack.com/
  url: https://www.quantumblack.com/
  description: >
    We help companies use data to make distinctive, sustainable and significant improvements to their performance.
  categories:
    - Technology
    - Consulting
    - Data
    - Design
  built_by: Richard Westenra
  built_by_url: https://www.richardwestenra.com/
  featured: false
- title: Coffeeshop Creative
  url: https://www.coffeeshopcreative.ca
  main_url: https://www.coffeeshopcreative.ca
  description: >
    Marketing site for a Toronto web design and videography studio.
  categories:
    - Marketing
    - Agency
    - Design
    - Video
    - Web Development
  built_by: Michael Uloth
  built_by_url: https://www.michaeluloth.com
  featured: false
- title: Daily Hacker News
  url: https://dailyhn.com
  main_url: https://dailyhn.com
  description: >
    Daily Hacker News presents the top five stories from Hacker News daily.
  categories:
    - Entertainment
    - Design
    - Web Development
    - Technology
    - Science
  built_by: Joeri Smits
  built_by_url: https://joeri.dev
  featured: false
- title: Grüne Dresden
  main_url: https://ltw19dresden.de
  url: https://ltw19dresden.de
  description: >
    This site was built for the Green Party in Germany (Bündnis 90/Die Grünen) for their local election in Dresden, Saxony. The site was built with Gatsby v2 and Styled-Components.
  categories:
    - Government
    - Nonprofit
  built_by: Jacob Herper
  built_by_url: https://herper.io
- title: Gratsy
  url: https://gratsy.com/
  main_url: https://gratsy.com/
  description: >
    Gratsy: Feedback To Give Back
  categories:
    - Agency
    - Marketing
    - Landing Page
  built_by: Whalar
  built_by_url: https://whalar.com/
  featured: false
- title: deepThreads
  main_url: https://deepthreads.com
  url: https://deepthreads.com/
  description: >
    deepThreads is a shiny new website built with Gatsby v2.  We make art using deep learning along with print on demand providers to create some cool stuff!
  categories:
    - eCommerce
  built_by: Kyle Kitlinski
  built_by_url: https://github.com/k-kit
  featured: false
- title: Mill3 Studio
  main_url: https://mill3.studio/en/
  url: https://mill3.studio/en/
  description: >
    Our agency specializes in the analysis, strategy and development of digital products.
  categories:
    - Agency
    - Portfolio
  built_by: Mill3
  built_by_url: https://mill3.studio/en/
  featured: false
- title: Zellement
  main_url: https://www.zellement.com
  url: https://www.zellement.com
  description: >
    Online portfolio of Dan Farrow from Nottingham, UK.
  categories:
    - Portfolio
  built_by: Zellement
  built_by_url: https://www.zellement.com
  featured: false
- title: Fullstack HQ
  url: https://fullstackhq.com/
  main_url: https://fullstackhq.com/
  description: >
    Get immediate access to a battle-tested team of designers and developers on a pay-as-you-go monthly subscription.
  categories:
    - Agency
    - Consulting
    - Freelance
    - Marketing
    - Portfolio
    - Web Development
    - App
    - Business
    - Design
    - JavaScript
    - Technology
    - User Experience
    - Web Development
    - eCommerce
    - WordPress
  built_by: Fullstack HQ
  built_by_url: https://fullstackhq.com/
  featured: false
- title: Cantas
  main_url: https://www.cantas.co.jp
  url: https://www.cantas.co.jp
  description: >
    Cantas is digital marketing company in Japan.
  categories:
    - Business
    - Agency
  built_by: Cantas
  built_by_url: https://www.cantas.co.jp
  featured: false
- title: Sheringham Shantymen
  main_url: https://www.shantymen.com/
  url: https://www.shantymen.com/
  description: >
    The Sheringham Shantymen are a sea shanty singing group that raise money for the RNLI in the UK.
  categories:
    - Music
    - Community
    - Entertainment
    - Nonprofit
  built_by: Zellement
  built_by_url: https://www.zellement.com/
  featured: false
- title: WP Spark
  main_url: https://wpspark.io/
  url: https://wpspark.io/
  description: >
    Create blazing fast website with WordPress and our Gatsby themes.
  categories:
    - Agency
    - Community
    - Blog
    - WordPress
  built_by: wpspark
  built_by_url: https://wpspark.io/
- title: Ronald Langeveld
  description: >
    Ronald Langeveld's blog and Web Development portfolio website.
  main_url: "https://www.ronaldlangeveld.com"
  url: "https://www.ronaldlangeveld.com"
  categories:
    - Blog
    - Web Development
    - Freelance
    - Portfolio
    - Consulting
  featured: false
- title: Golfonaut
  description: >
    Golfonaut - Golf application for Apple Watch
  main_url: https://golfonaut.io
  url: https://golfonaut.io
  categories:
    - App
    - Sports
  featured: false
- title: Anton Sten - UX Lead/Design
  url: https://www.antonsten.com
  main_url: https://www.antonsten.com
  description: Anton Sten leads UX for design-driven companies.
  categories:
    - User Experience
    - Blog
    - Freelance
    - Portfolio
    - Consulting
    - Agency
    - Design
  featured: false
- title: Rashmi AP - Front-end Developer
  main_url: http://rashmiap.me
  url: http://rashmiap.me
  featured: false
  description: >
    Rashmi AP's Personal Portfolio Website
  source_url: https://github.com/rashmiap/personal-website-react
  categories:
    - Portfolio
    - Open Source
  built_by: Rashmi AP
  built_by_url: http://rashmiap.me
- title: OpenSourceRepos - Blogs for open source repositories
  main_url: https://opensourcerepos.com
  url: https://opensourcerepos.com
  featured: false
  description: >
    Open Source Repos is a blog site for explaining the architecture, code-walkthrough and key takeways for the GitHub repository. Out main aim to is to help more developers contribute to open source projects.
  source_url: https://github.com/opensourcerepos/blogs
  categories:
    - Open Source
    - Design
    - Design System
    - Blog
  built_by: OpenSourceRepos Team
  built_by_url: https://opensourcerepos.com
- title: Sheelah Brennan - Front-End/UX Engineer
  main_url: https://sheelahb.com
  url: https://sheelahb.com
  featured: false
  description: >
    Sheelah Brennan's web development blog
  categories:
    - Blog
    - Web Development
    - Design
    - Freelance
    - Portfolio
  built_by: Sheelah Brennan
- title: Delinx.Digital - Web and Mobile Development Agency based in Sofia, Bulgaria
  main_url: https://delinx.digital
  url: https://delinx.digital/solutions
  description: >
    Delinx.digital is a software development oriented digital agency based in Sofia, Bulgaria. We develop bespoke software solutions using  WordPress, WooCommerce, Shopify, eCommerce, React.js, Node.js, PHP, Laravel and many other technologies.
  categories:
    - Agency
    - Web Development
    - Design
    - eCommerce
    - WordPress
  featured: false
- title: Cameron Nuckols - Articles, Book Notes, and More
  main_url: https://nucks.co
  url: https://nucks.co
  description: >
    This site hosts all of Cameron Nuckols's writing on entrepreneurship, startups, money, fitness, self-education, and self-improvement.
  categories:
    - Blog
    - Entrepreneurship
    - Business
    - Productivity
    - Technology
    - Marketing
  featured: false
- title: Hayato KAJIYAMA - Portfolio
  main_url: "https://hyakt.dev"
  url: "https://hyakt.dev"
  source_url: "https://github.com/hyakt/hyakt.github.io"
  featured: false
  categories:
    - Portfolio
- title: Skirtcraft - Unisex Skirts with Large Pockets
  main_url: https://skirtcraft.com
  url: https://skirtcraft.com/products
  source_url: https://github.com/jqrn/skirtcraft-web
  description: >
    Skirtcraft sells unisex skirts with large pockets, made in the USA. Site built with TypeScript and styled-components, with Tumblr-sourced blog posts.
  categories:
    - eCommerce
    - Blog
  built_by: Joe Quarion
  built_by_url: https://github.com/jqrn
  featured: false
- title: Vermarc Sport
  main_url: https://www.vermarcsport.com/
  url: https://www.vermarcsport.com/
  description: >
    Vermarc Sport offers a wide range of cycle clothing, cycling jerseys, bib shorts, rain gear and accessories, as well for the summer, the mid-season (autumn / spring) and the winter.
  categories:
    - eCommerce
  built_by: BrikL
  built_by_url: https://github.com/Brikl
- title: Cole Ruche
  main_url: https://coleruche.com
  url: https://coleruche.com
  source_url: https://github.com/kingingcole/myblog
  description: >
    The personal website and blog for Emeruche "Cole" Ikenna, front-end web developer from Nigeria.
  categories:
    - Blog
    - Portfolio
  built_by: Emeruche "Cole" Ikenna
  built_by_url: https://twitter.com/cole_ruche
  featured: false
- title: Abhith Rajan - Coder, Blogger, Biker, Full Stack Developer
  main_url: https://www.abhith.net/
  url: https://www.abhith.net/
  source_url: https://github.com/Abhith/abhith.net
  description: >
    abhith.net is a portfolio website of Abhith Rajan, a full stack developer. Sharing blog posts, recommended videos, developer stories and services with the world through this site.
  categories:
    - Portfolio
    - Blog
    - Programming
    - Open Source
    - Technology
  built_by: Abhith Rajan
  built_by_url: https://github.com/Abhith
  featured: false
- title: Mr & Mrs Wilkinson
  url: https://thewilkinsons.netlify.com/
  main_url: https://thewilkinsons.netlify.com/
  source_url: https://github.com/davemullenjnr/the-wilkinsons
  description: >
    A one-page wedding photography showcase using Gatsby Image and featuring a lovely hero and intro section.
  categories:
    - Photography
  built_by: Dave Mullen Jnr
  built_by_url: https://davemullenjnr.co.uk
  featured: false
- title: Gopesh Gopinath - Full Stack JavaScript Developer
  url: https://www.gopeshgopinath.com
  main_url: https://www.gopeshgopinath.com
  source_url: https://github.com/GopeshMedayil/gopeshgopinath.com
  description: >
    Gopesh Gopinath's Personal Portfolio Website
  categories:
    - Portfolio
    - Open Source
  built_by: Gopesh Gopinath
  built_by_url: https://www.gopeshgopinath.com
  featured: false
- title: Misael Taveras - FrontEnd Developer
  url: https://taverasmisael.com
  main_url: https://taverasmisael.com
  source_url: https://github.com/taverasmisael/taverasmisael
  description: >
    Personal site and blogging about learning FrontEnd web development in spanish.
  categories:
    - Portfolio
    - Open Source
    - Blog
    - JavaScript
    - Web Development
  built_by: Misael Taveras
  built_by_url: https://taverasmisael.com
  featured: false
- title: Le Reacteur
  url: https://www.lereacteur.io/
  main_url: https://www.lereacteur.io/
  description: >
    Le Reacteur is the first coding bootcamp dedicated to web and mobile apps development (iOS/Android). We offer intensive sessions to train students in a short time (10 weeks). Our goal is to pass on to our students in less than 3 months what they would have learned in 2 years. To achieve this ambitious challenge, our training is based on learning JavaScript (Node.js, Express, ReactJS, React Native).
  categories:
    - JavaScript
    - Learning
    - Mobile Development
    - Web Development
  built_by: Farid Safi
  built_by_url: https://twitter.com/FaridSafi
  featured: false
- title: Cinch
  url: https://www.cinch.co.uk
  main_url: https://www.cinch.co.uk
  description: >
    Cinch is a hub for car supermarkets and dealers to show off their stock. The site only lists second-hand cars that are seven years old or younger, with less than 70,000 miles on the clock.
  categories:
    - Entrepreneurship
    - Business
  built_by: Somo
  built_by_url: https://www.somoglobal.com
  featured: false
- title: Recetas El Universo
  description: >-
    Recipes and videos with the best of Ecuadorian cuisine.
    Collectable recipes from Diario El Universo.
  main_url: "https://recetas-eu.netlify.com/"
  url: "https://recetas-eu.netlify.com/"
  featured: false
  categories:
    - Blog
    - WordPress
    - Food
  built_by: Ramón Chancay
  built_by_url: "https://ramonchancay.me/"
- title: Third and Grove
  url: https://www.thirdandgrove.com
  main_url: https://www.thirdandgrove.com
  source_url: https://github.com/thirdandgrove/tagd8_gatsby
  description: >
    A digital agency slaying the mundane one pixel at a time.
  categories:
    - Agency
    - Marketing
    - Open Source
    - Technology
  built_by: Third and Grove
  built_by_url: https://www.thirdandgrove.com
  featured: false
- title: Le Bikini
  url: https://lebikini.com
  main_url: https://lebikini.com
  description: >
    New website for Toulouse's most iconic concert hall.
  categories:
    - Music
  built_by: Antoine Rousseau
  built_by_url: https://antoine.rousseau.im
  featured: false
- title: Jimmy Truong's Portfolio
  url: https://jimmytruong.ca
  main_url: https://jimmytruong.ca
  description: >
    This porfolio is a complication of all projects done during my time at BCIT D3 (Digital Design and Development) program and after graduation.
  categories:
    - Portfolio
    - Web Development
  built_by: Jimmy Truong
  built_by_url: https://jimmytruong.ca
  featured: false
- title: Quick Stop Nicaragua
  main_url: https://quickstopnicaragua.com
  url: https://quickstopnicaragua.com
  description: >
    Convenience Store Website
  categories:
    - Food
  built_by: Gerald Martinez
  built_by_url: https://twitter.com/GeraldM_92
  featured: false
- title: XIEL
  main_url: https://xiel.dev
  url: https://xiel.dev
  source_url: https://github.com/xiel/xiel
  description: >
    I'm a freelance front-end developer from Berlin who creates digital experiences that everyone likes to use.
  categories:
    - Portfolio
    - Blog
  built_by: Felix Leupold
  built_by_url: https://twitter.com/xiel
  featured: false
- title: Nicaragua Best Guides
  main_url: https://www.nicaraguasbestguides.com
  url: https://www.nicaraguasbestguides.com
  description: >
    Full-Service Tour Operator and Destination Management Company (DMC)
  categories:
    - Agency
    - Travel
  built_by: Gerald Martinez
  built_by_url: https://twitter.com/GeraldM_92
  featured: false
- title: Thoughts and Stuff
  main_url: http://thoughtsandstuff.com
  url: http://thoughtsandstuff.com
  source_url: https://github.com/robmarshall/gatsby-tns
  description: >
    A simple easy to read blog. Minimalistic, focusing on content over branding. Includes RSS feed.
  categories:
    - Accessibility
    - Blog
    - WordPress
  built_by: Robert Marshall
  built_by_url: https://robertmarshall.dev
  featured: false
- title: Tracli
  url: https://tracli.rootvan.com/
  main_url: https://tracli.rootvan.com/
  source_url: https://github.com/ridvankaradag/tracli-landing
  description: >
    A command line app that tracks your time
  categories:
    - Productivity
    - Technology
    - Landing Page
  built_by: Ridvan Karadag
  built_by_url: http://www.rootvan.com
  featured: false
- title: spon.io
  url: https://www.spon.io
  main_url: https://www.spon.io
  source_url: https://github.com/magicspon/spon.io
  description: >
    Portfolio for frontend web developer, based in Bristol UK
  categories:
    - Portfolio
  built_by: Dave Stockley
  built_by_url: https://www.spon.io
  featured: false
- title: BBS
  url: https://big-boss-studio.com
  main_url: https://big-boss-studio.com
  description: >
    For 11 years, we help great brands in their digital transformation, offering all our expertise for their needs. Technical consulting, UX, design, technical integration and maintenance.
  categories:
    - Agency
    - JavaScript
    - Web Development
  built_by: BBS
  built_by_url: https://big-boss-studio.com
  featured: false
- title: Appes - Meant to evolve
  main_url: https://appes.co
  url: https://appes.co
  description: >
    Appes is all about apps and evolution. We help companies to build mobile and
    web products.
  categories:
    - Agency
    - Mobile Development
    - Web Development
    - Technology
  built_by: Appes
  built_by_url: https://appes.co
  featured: false
- title: Intern
  url: https://intern.imedadel.me
  main_url: https://intern.imedadel.me
  description: >
    Intern is a job board for getting internships in tech, design, marketing, and more. It's built entirely with Gatsby.
  categories:
    - Directory
    - Technology
  built_by: Imed Adel
  built_by_url: https://imedadel.me
  featured: false
- title: Global Citizen Foundation
  main_url: https://www.globalcitizenfoundation.org
  url: https://www.globalcitizenfoundation.org
  description: >
    In the digital economy, we are Global Citizens and the currency is Personal Data
  categories:
    - Nonprofit
  built_by: The Delta Studio
  built_by_url: https://www.thedelta.io
  featured: false
- title: GatsbyFinds
  main_url: https://gatsbyfinds.netlify.com
  url: https://gatsbyfinds.netlify.com
  description: >
    GatsbyFinds is a website built ontop of Gatsby v2 by providing developers with a showcase of all the latest projects made with the beloved GatsbyJS.
  categories:
    - Portfolio
    - Gallery
  built_by: Bvlktech
  built_by_url: https://twitter.com/bvlktech
  featured: false
- title: AFEX Commodities Exchange
  main_url: https://afexnigeria.com
  url: https://afexnigeria.com
  description: >
    AFEX Nigeria strives to transform Nigerian agriculture by creating more bargaining power to smallholder farmers, access to information, and secure storage.
  categories:
    - Blog
    - Business
    - Finance
    - Food
    - WordPress
  built_by: Mayowa Falade
  built_by_url: http://mayowafalade.com
  featured: false
- title: VIA Data
  main_url: https://viadata.io
  url: https://viadata.io
  description: >
    The future of data management
  categories:
    - Data
  built_by: The Delta Studio
  built_by_url: https://www.thedelta.io
  featured: false
- title: Front End Day Event Website
  main_url: https://frontend-day.com/
  url: https://frontend-day.com/
  description: >
    Performant landing page for a front end workshops recurring event / conference.
  categories:
    - Event
    - Conference
    - Web Development
    - Technology
  built_by: Pagepro
  built_by_url: https://pagepro.co
  featured: false
- title: Mutual
  main_url: https://www.madebymutual.com
  url: https://www.madebymutual.com
  description: >
    Mutual is a web design and development agency. Our new website is powered by Gatsby and Craft CMS.
  categories:
    - Blog
    - Portfolio
    - Agency
    - Design
    - Web Development
  built_by: Mutual
  built_by_url: https://twitter.com/madebymutual
  featured: false
- title: Surge 3
  main_url: https://surge3.com
  url: https://surge3.com/
  description: >
    We’re Surge 3 - a premier web development agency. Our company centers around the principles of quality, speed, and service! We are founded using the latest in web technologies and are dedicated to using those exact tools to help our customers achieve their goals.
  categories:
    - Portfolio
    - Blog
    - Agency
    - Web Development
    - Marketing
  built_by: Dillon Browne
  built_by_url: https://dillonbrowne.com
- title: Adaltas
  main_url: https://www.adaltas.com
  url: https://www.adaltas.com
  description: >
    Adaltas is a team of consultants with a focus on Open Source, Big Data and Cloud Computing based in France, Canada and Morocco.
  categories:
    - Consulting
    - Data
    - Design System
    - Programming
    - Learning
  built_by: Adaltas
  built_by_url: https://www.adaltas.com
- title: Themis Attorneys
  main_url: https://themis-attorneys.com
  url: https://themis-attorneys.com
  description: >
    Themis Attorneys is Chennai based lawyers. Their new complete website is made using Gatsby.
  categories:
    - Agency
    - Consulting
    - Portfolio
    - Law
  built_by: Merbin J Anselm
  built_by_url: https://anselm.in
- title: Runlet
  main_url: https://runlet.app
  url: https://runlet.app
  source_url: https://github.com/runletapp/runlet
  description: >
    Runlet is a cloud-based job manager that offers device synchronization and reliable message delivery in a network of connected devices even after connectivity issues. Available for ARM, Linux, Mac and Windows.
  categories:
    - App
    - Landing Page
    - Productivity
    - Technology
  built_by: Vandré Leal
  built_by_url: https://vandreleal.github.io
  featured: false
- title: tiaan.dev
  main_url: https://tiaan.dev
  url: https://tiaan.dev
  featured: false
  categories:
    - Blog
    - Portfolio
    - Web Development
- title: Praveen Bisht
  main_url: https://www.prvnbist.com/
  url: https://www.prvnbist.com/
  source_url: https://github.com/prvnbist/portfolio
  categories:
    - Portfolio
    - Blog
  built_by: Praveen Bisht
  built_by_url: https://www.prvnbist.com/
  featured: false
- title: Jeff Mills The Outer Limits x NTS Radio
  url: https://www.nts.live/projects/jeff-mills-the-outer-limits/
  main_url: https://www.nts.live/projects/jeff-mills-the-outer-limits/
  source_url: https://github.com/ntslive/the-outer-limits
  description: >
    NTS Radio created a minisite for Jeff Mills' 6 part radio series The Outer Limits, including original music production and imagery curated from the NASA online image archive.
  categories:
    - Music
    - Gallery
    - Science
    - Entertainment
  built_by: NTS Radio
  built_by_url: https://www.nts.live
  featured: false
- title: BALAJIRAO676
  main_url: https://thebalajiraoecommerce.netlify.com/
  url: https://thebalajiraoecommerce.netlify.com/
  featured: false
  categories:
    - Blog
    - eCommerce
    - Web Development
- title: Mentimeter
  url: https://www.mentimeter.com/
  main_url: https://www.mentimeter.com/
  categories:
    - Business
  featured: false
- title: HYFN
  url: https://hyfn.com/
  main_url: https://hyfn.com/
  categories:
    - Business
  featured: false
- title: Mozilla India
  main_url: https://mozillaindia.org/
  url: https://mozillaindia.org/
  categories:
    - Open Source
  featured: false
- title: Primer Labs
  main_url: https://www.primerlabs.io
  url: https://www.primerlabs.io
  featured: false
  categories:
    - Education
    - Learning
- title: AJ on Purr-fect Solutions
  url: https://ajonp.com
  main_url: https://ajonp.com
  description: >
    A Community of developers, creating resources for all to use!
  categories:
    - Education
    - Learning
    - Programming
    - Web Development
    - API
    - Blog
    - SEO
  built_by: AJonP
  built_by_url: http://ajonp.com/authors/alex-patterson
- title: blog.kwst.site
  main_url: https://blog.kwst.site
  url: https://blog.kwst.site
  description: A blog of frontend engineer working in Fukuoka
  source_url: https://github.com/SatoshiKawabata/blog
  featured: false
  categories:
    - Blog
    - Technology
    - Web Development
    - JavaScript
- title: Run Leeds
  main_url: http://www.runleeds.co.uk
  url: http://www.runleeds.co.uk
  description: >
    Community running site based in Leeds,UK. Aiming to support those going through a life crisis.
  categories:
    - Accessibility
    - Blog
    - Community
    - Nonprofit
    - Sports
    - WordPress
  built_by: Robert Marshall
  built_by_url: https://www.robertmarshall.dev
- title: Arvind Kumar
  main_url: https://arvind.io
  url: https://arvind.io
  source_url: https://github.com/EnKrypt/arvind.io
  built_by: Arvind Kumar
  built_by_url: "https://arvind.io/"
  description: >
    A blog about writing code, making music and studying the skies.
  featured: false
  categories:
    - Blog
    - Music
    - Technology
- title: GlobalMoney
  url: https://global24.ua
  main_url: https://global24.ua
  description: >
    Provide payment solution for SMB, eWallet GlobalMoney
  categories:
    - Business
    - Finance
    - Technology
  built_by: NodeArt
  built_by_url: https://NodeArt.io
- title: Women's and Girls' Emergency Centre
  url: https://www.wagec.org.au/
  main_url: https://www.wagec.org.au/
  description: >
    Specialist homelessness service for women and families escaping domestic violence. Based in Redfern, Sydney, Australia.
  categories:
    - Nonprofit
    - Community
    - eCommerce
  built_by: Little & Big
  built_by_url: "https://www.littleandbig.com.au/"
  featured: false
- title: Guus van de Wal | Drupal Front-end specialist
  url: https://guusvandewal.nl
  main_url: https://guusvandewal.nl
  description: >
    Decoupled portfolio site for guusvandewal.nl, a Drupal and ReactJS front-end developer and designer.
  categories:
    - Open Source
    - Web Development
    - Design
    - Blog
    - Freelance
  built_by: Guus van de Wal
  featured: false
- title: Pixelize Web Design Gold Coast | Web Design and SEO
  url: https://www.pixelize.com.au/
  main_url: https://www.pixelize.com.au/
  description: >
    Pixelize is a tight knit group of professional web developers, graphic designers, and content creators that work together to create high performing, blazing fast, beautiful websites with a strong focus on SEO.
  categories:
    - Agency
    - Web Development
    - Marketing
    - SEO
    - Design
    - Portfolio
    - Blog
  built_by: Pixelize
  built_by_url: https://www.pixelize.com.au
  featured: false
- title: VS Code GitHub Stats
  url: https://vscode-github-stats.netlify.com
  main_url: https://vscode-github-stats.netlify.com
  source_url: https://github.com/lannonbr/vscode-github-stats/
  description: >
    Statistics Dashboard for VS Code GitHub repository
  categories:
    - Data
  built_by: Benjamin Lannon
  built_by_url: https://lannonbr.com
  featured: false
- title: MetaProjection
  main_url: https://www.metaprojection.ca
  url: https://www.metaprojection.ca
  source_url: https://github.com/rosslh/metaprojection
  description: >
    MetaProjection is a website that aggregates multiple Canadian federal electoral projections in order to provide an overview of how the election is playing out, both federally and by district.
  categories:
    - Government
    - Data
    - Open Source
  built_by: Ross Hill
  built_by_url: https://rosshill.ca
  featured: false
- title: Tamarisc VC
  url: https://www.tamarisc.vc
  main_url: https://www.tamarisc.vc
  description: >
    Tamarisc invests in and helps build companies that improve the human habitat through innovating at the intersection of real estate, health, and technology.
  categories:
    - Business
    - Technology
  built_by: Peter Hironaka
  built_by_url: "https://peterhironaka.com"
  featured: false
- title: Up Your A11y
  url: https://www.upyoura11y.com/
  main_url: https://www.upyoura11y.com/
  source_url: https://www.upyoura11y.com/
  description: >
    A web accessibility toolkit with a React focus, Up Your A11y is a resource for front-end developers to find useful information on how to make your sites more accessible. The topics covered have a React bias, but the principles in each apply to all web development, so please don't be put off if you don't work with React specifically!
  categories:
    - Accessibility
    - Blog
    - Programming
    - JavaScript
    - User Experience
    - Web Development
  built_by: Suzanne Aitchison
  built_by_url: https://twitter.com/s_aitchison
  featured: false
- title: Roman Kravets
  description: >
    Portfolio of Roman Kravets. Web Developer, HTML & CSS Coder.
  main_url: "https://romkravets.netlify.com/"
  url: "https://romkravets.netlify.com/"
  categories:
    - Portfolio
    - Open Source
    - Web Development
    - Blog
  built_by: Roman Kravets
  built_by_url: "https://github.com/romkravets/dev-page"
  featured: false
- title: Phil Tietjen Portfolio
  url: https://www.philtietjen.dev/
  main_url: https://www.philtietjen.dev/
  source_url: https://github.com/Phizzard/phil-portfolio
  description: >
    Portfolio of Phil Tietjen using Gatsby, TailwindCSS, and Emotion/styled
  categories:
    - Portfolio
    - Open Source
    - Web Development
  built_by: Phil Tietjen
  built_by_url: https://github.com/Phizzard
  featured: false
- title: Gatsby Bomb
  description: >
    A fan made version of the website Giantbomb, fully static and powered by Gatsby JS and the GiantBomb API.
  main_url: "https://gatsbybomb.netlify.com"
  url: "https://gatsbybomb.netlify.com"
  categories:
    - App
    - Entertainment
    - Media
    - Video
  built_by: Phil Tietjen
  built_by_url: "https://github.com/Phizzard"
  featured: false
- title: Divyanshu Maithani
  main_url: https://divyanshu013.dev
  url: https://divyanshu013.dev
  source_url: https://github.com/divyanshu013/blog
  description: >
    Personal blog of Divyanshu Maithani. Life, music, code and things in between...
  categories:
    - Blog
    - JavaScript
    - Open Source
    - Music
    - Programming
    - Technology
    - Web Development
  built_by: Divyanshu Maithani
  built_by_url: https://twitter.com/divyanshu013
- title: TFE Energy
  main_url: https://tfe.energy
  url: https://tfe.energy
  source_url: https://gitlab.com/marcfehrmedia/2019-07-03-tfe-energy
  description: >
    TFE Energy believes in the future. Their new website is programmed with Gatsby, Scrollmagic, Contentful, Cloudify.
  categories:
    - Technology
    - Consulting
    - Video
    - Business
  built_by: Marc Fehr
  built_by_url: https:/www.marcfehr.media
- title: AtomBuild
  url: https://atombuild.github.io/
  main_url: https://atombuild.github.io/
  source_url: https://github.com/AtomBuild/atombuild.github.io
  description: >
    Landing page for the AtomBuild project, offering a curation of Atom packages associated with the project.
  categories:
    - Directory
    - Landing Page
    - Open Source
    - Programming
    - Technology
  built_by: Kepler Sticka-Jones
  built_by_url: https://keplersj.com/
  featured: false
- title: Josh Pensky
  main_url: https://joshpensky.com
  url: https://joshpensky.com
  description: >
    Josh Pensky is an interactive developer based in Boston. He designs and builds refreshing web experiences, packed to the punch with delightful interactions.
  categories:
    - Portfolio
    - Web Development
    - Design
    - SEO
  built_by: Josh Pensky
  built_by_url: https://github.com/joshpensky
  featured: false
- title: AtomLinter
  url: https://atomlinter.github.io/
  main_url: https://atomlinter.github.io/
  source_url: https://github.com/AtomLinter/atomlinter.github.io
  description: >
    Landing page for the AtomLinter project, offering a curation of Atom packages associated with the project.
  categories:
    - Directory
    - Landing Page
    - Open Source
    - Programming
    - Technology
  built_by: Kepler Sticka-Jones
  built_by_url: https://keplersj.com/
  featured: false
- title: Dashbouquet
  url: https://dashbouquet.com/
  main_url: https://dashbouquet.com/
  categories:
    - Agency
    - Blog
    - Business
    - Mobile Development
    - Portfolio
    - Web Development
  built_by: Dashbouquet team
  featured: false
- title: rathes.me
  url: https://rathes.me/
  main_url: https://rathes.me/
  source_url: https://github.com/rathesDot/rathes.me
  description: >
    The Portfolio Website of Rathes Sachchithananthan
  categories:
    - Blog
    - Portfolio
    - Web Development
  built_by: Rathes Sachchithananthan
  built_by_url: https://rathes.me/
- title: viviGuides - Your travel guides
  url: https://vivitravels.com/en/guides/
  main_url: https://vivitravels.com/en/guides/
  description: >
    viviGuides is viviTravels' blog: here you will find travel tips, useful information about the cities and the best guides for your next vacation.
  categories:
    - Travel
    - Blog
  built_by: Kframe Interactive SA
  built_by_url: https://kframeinteractive.com/
  featured: false
- title: KNC Blog
  main_url: https://nagakonada.com
  url: https://nagakonada.com/
  description: >
    Nagakonada is my blogging and portfolio site where I list my projects, experience, capabilities and the blog mostly talks about technical and personal writings.
  categories:
    - Blog
    - Web Development
    - Portfolio
  built_by: Konada, Naga Chaitanya
  built_by_url: https://github.com/ChaituKNag
  featured: false
- title: Vishal Nakum
  url: https://nakum.tech/
  main_url: https://nakum.tech/
  source_url: https://github.com/vishalnakum011/contentful
  description: >
    Portfolio of Vishal Nakum. Made with Gatsby, Contentful. Deployed on Netlify.
  categories:
    - Portfolio
    - Blog
  built_by: Amol Tangade
  built_by_url: https://amoltangade.me/
- title: Sagar Hani Portfolio
  url: http://sagarhani.in/
  main_url: http://sagarhani.in/
  source_url: https://github.com/sagarhani
  description: >
    Sagar Hani is a Software Developer & an Open Source Enthusiast. He blogs about JavaScript, Open Source and his Life experiences.
  categories:
    - Portfolio
    - Blog
    - Web Development
    - Open Source
    - Technology
    - Programming
    - JavaScript
  built_by: Sagar Hani
  built_by_url: http://sagarhani.in/about
- title: Arturo Alviar's Portfolio
  main_url: "https://arturoalviar.com"
  url: "https://arturoalviar.com"
  source_url: "https://github.com/arturoalviar/portfolio"
  categories:
    - Portfolio
    - Open Source
    - Web Development
  built_by: Arturo Alviar
  built_by_url: "https://github.com/arturoalviar"
  featured: false
- title: Pearly
  url: https://www.pearlyplan.com
  main_url: https://www.pearlyplan.com
  description: >
    Dental Membership Growth Platform
  categories:
    - Technology
    - Healthcare
    - App
  built_by: Sean Emmer and Jeff Cole
- title: MarceloNM
  url: https://marcelonm.com
  main_url: https://marcelonm.com
  description: >
    Personal landing page and blog for MarceloNM, a frontend developer based in Brazil.
  categories:
    - Blog
    - JavaScript
    - Landing Page
    - Programming
    - Web Development
  built_by: Marcelo Nascimento Menezes
  built_by_url: https://github.com/mrcelo
  featured: false
- title: Open Source Galaxy
  main_url: https://www.opensourcegalaxy.com
  url: https://www.opensourcegalaxy.com
  description: >
    Explore the Open Source Galaxy and help other earthlings by contributing to open source.
  categories:
    - Open Source
    - Programming
    - Web Development
  built_by: Justin Juno
  built_by_url: https://www.justinjuno.dev
  featured: false
- title: enBonnet Blog
  url: https://enbonnet.me/
  main_url: https://enbonnet.me/
  source_url: https://github.com/enbonnet
  description: >
    Hola, este es mi sitio personal, estare escribiendo sobre JavaScript, Frontend y Tecnologia que utilice en mi dia a dia.
  categories:
    - Portfolio
    - Blog
    - Web Development
    - Technology
    - Programming
    - JavaScript
  built_by: Ender Bonnet
  built_by_url: https://enbonnet.me/
- title: Edenspiekermann
  url: "https://www.edenspiekermann.com/eu/"
  main_url: "https://www.edenspiekermann.com/eu/"
  description: >
    Hello. We are Edenspiekermann, an independent global creative agency.
  categories:
    - Featured
    - Agency
    - Design
    - Portfolio
  featured: true
- title: IBM Design
  url: "https://www.ibm.com/design/"
  main_url: "https://www.ibm.com/design/"
  description: >
    At IBM, our design philosophy is to help guide people so they can do their best work. Our human-centered design practices help us deliver on that goal.
  categories:
    - Featured
    - Design
    - Technology
    - Web Development
  built_by: IBM
  featured: true
- title: We Do Plugins
  url: https://wedoplugins.com
  main_url: https://wedoplugins.com
  description: >
    Free & premium WordPress plugins development studio from Wroclaw, Poland.
  categories:
    - Portfolio
    - Agency
    - Open Source
    - Web Development
  built_by: We Do Plugins
  built_by_url: https://wedoplugins.com
- title: Mevish Aslam, business coach
  url: "https://mevishaslam.com/"
  main_url: "https://mevishaslam.com/"
  description: >
    Mevish Aslam helps women build a life they love and coaches women to launch and grow businesses.
  categories:
    - Business
    - Consulting
    - Entrepreneurship
    - Freelance
    - Marketing
    - Portfolio
  built_by: Rou Hun Fan
  built_by_url: "https://flowen.me"
  featured: false
- title: Principles of wealth
  url: "https://principlesofwealth.net"
  main_url: "https://principlesofwealth.net"
  source_url: "https://github.com/flowen/principlesofwealth"
  description: >
    Principles of wealth. How to get rich without being lucky, a summary of Naval Ravikant's tweets and podcast.`
  categories:
    - Business
    - Consulting
    - Education
    - Entrepreneurship
    - Finance
    - Learning
    - Marketing
    - Media
    - Nonprofit
    - Productivity
    - Science
  built_by: Rou Hun Fan
  built_by_url: "https://flowen.me"
  featured: false
- title: North X South
  main_url: https://northxsouth.co
  url: https://northxsouth.co
  description: >
    We work with small businesses and non-profits to develop their brands, build an online identity, create stellar designs, and give a voice to their causes.
  categories:
    - Agency
    - Consulting
    - Business
    - Design
    - Web Development
  built_by: North X South
  built_by_url: https://northxsouth.co
- title: Plenty of Fish
  main_url: https://www.pof.com/
  url: https://pof.com
  description: >
    Plenty of Fish is one of the world's largest dating platforms.
  categories:
    - Community
  featured: true
- title: Bitcoin
  main_url: https://www.bitcoin.com/
  url: https://bitcoin.com
  description: >
    One of the largest crypto-currency platforms in the world.
  categories:
    - Technology
    - Finance
  featured: true
- title: Frame.io
  main_url: https://www.frame.io/
  url: https://frame.io
  description: >
    Frame.io is a cloud-based video collaboration platform that allows its users to easily work on media projects together
  categories:
    - Technology
    - Entertainment
    - Media
  featured: true
- title: Sainsbury’s Homepage
  main_url: https://www.sainsburys.co.uk/
  url: https://www.sainsburys.co.uk
  description: >
    Sainsbury’s is an almost 150 year old supermarket chain in the United Kingdom.
  categories:
    - eCommerce
    - Food
  featured: true
- title: Haxzie, Portfolio and Blog
  url: "https://haxzie.com/"
  main_url: "https://haxzie.com/"
  source_url: "https://github.com/haxzie/haxzie.com"
  description: >
    Haxzie.com is the portfolio and personal blog of Musthaq Ahamad, UX Engineer and Visual Designer
  categories:
    - Blog
    - Portfolio
  built_by: Musthaq Ahamad
  built_by_url: "https://haxzie.com"
  featured: false
- title: GBT
  url: "https://yangmuzi.com/"
  main_url: "https://yangmuzi.com/"
  source_url: "https://github.com/yangnianbing/blog-by-gatsby"
  description: >
    It is a basic Gatsby site project
  categories:
    - Blog
    - Portfolio
  built_by: yangnianbing
  featured: false
- title: Robin Wieruch's Blog
  url: "https://www.robinwieruch.de/"
  main_url: "https://www.robinwieruch.de/"
  categories:
    - Blog
    - Education
  featured: false
- title: Roger Ramos Development Journal
  url: "https://rogerramos.me/"
  main_url: "https://rogerramos.me/"
  source_url: "https://github.com/rogerramosme/rogerramos.me/"
  description: >
    Personal development journal made with Netlify CMS
  categories:
    - Blog
  built_by: Roger Ramos
  built_by_url: https://rogerramos.me/
  featured: false
- title: Global Adviser Alpha
  main_url: "https://globaladviseralpha.com"
  url: "https://globaladviseralpha.com"
  description: >
    Lead by David Haintz, Global Adviser Alpha transforms advice business into world class firms.
  categories:
    - Business
    - Blog
    - Finance
  built_by: Handsome Creative
  built_by_url: https://www.hellohandsome.com.au
  featured: false
- title: Alcamine
  url: https://alcamine.com/
  main_url: https://alcamine.com/
  description: >
    Never apply to another job online and receive tons of tech jobs in your inbox everyday — all while keeping your information private.
  categories:
    - Blog
    - Technology
  built_by: Caldera Digital
  built_by_url: https://www.calderadigital.com/
  featured: false
- title: Caldera Digital
  url: https://www.calderadigital.com/
  main_url: https://www.calderadigital.com/
  source_url: https://github.com/caldera-digital/platform
  description: >
    Caldera is a product and application development agency that uses innovative technology to bring your vision, brand, and identity to life through user centered design.
  categories:
    - Blog
    - User Experience
    - Consulting
  built_by: Caldera Digital
  built_by_url: https://www.calderadigital.com/
  featured: false
- title: Keycodes
  url: https://www.keycodes.dev
  main_url: https://www.keycodes.dev
  source_url: https://github.com/justinjunodev/keycodes.dev
  description: >
    A developer resource for getting keyboard key codes.
  categories:
    - Programming
    - Productivity
    - Open Source
    - Web Development
  built_by: Justin Juno
  built_by_url: https://www.justinjuno.dev
  featured: false
- title: Utah Pumpkins
  url: https://www.utahpumpkins.com/
  main_url: https://www.utahpumpkins.com/
  source_url: https://github.com/cadekynaston/utah-pumpkins
  description: >
    An awesome pumpkin gallery built using Gatsby and Contentful.
  categories:
    - Gallery
    - Blog
    - Photography
  built_by: Cade Kynaston
  built_by_url: https://cade.codes
- title: diff001a's blog
  main_url: https://diff001a.netlify.com/
  url: https://diff001a.netlify.com/
  description: >
    This is diff001a's blog which contains blogs related to programming.
  categories:
    - Blog
  built_by: diff001a
- title: Rockwong Blog
  main_url: http://rockwong.com/blog/
  url: http://rockwong.com/blog/
  description: >
    Rockwong is a technical blog containing content related to various web technologies.
  categories:
    - Technology
    - Education
    - Blog
- title: RegexGuide
  main_url: "https://regex.guide"
  url: "https://regex.guide/playground"
  source_url: "https://github.com/pacdiv/regex.guide"
  description: >
    The easiest way to learn regular expressions! The RegexGuide is a playground helping developers to discover regular expressions. Trying it is adopting regular expressions!
  categories:
    - App
    - Education
    - JavaScript
    - Nonprofit
    - Open Source
    - Programming
    - Technology
    - Web Development
  built_by: Loïc J.
  built_by_url: https://growthnotes.dev
- title: re:store
  url: https://www.visitrestore.com
  main_url: https://www.visitrestore.com
  description: >
    This is your chance to discover, connect, and shop beyond your feed and get to know the who, how, and why behind your favorite products.
  categories:
    - Marketing
  built_by: The Couch
  built_by_url: https://thecouch.nyc
  featured: false
- title: Bululu Eventos
  url: https://bululueventos.cl/
  main_url: https://bululueventos.cl/
  source_url: https://github.com/enBonnet/bululu-front
  description: >
    Sitio de organizadores de eventos
  categories:
    - Marketing
  built_by: Ender Bonnet
  built_by_url: https://enbonnet.me/
- title: MyPrograming Steps
  main_url: https://mysteps.netlify.com/
  url: https://mysteps.netlify.com/
  description: >
    FrontEnd Tutorial Information
  featured: false
  categories:
    - Blog
    - Portfolio
  source_url: https://github.com/IoT-Arduino/Gatsby-MySteps
  built_by: Maruo
  built_by_url: https://twitter.com/DengenT
- title: Brent Runs Marathons
  main_url: https://www.brentrunsmarathons.com/
  url: https://www.brentrunsmarathons.com/
  source_url: https://github.com/bingr001/brentrunsmarathonsv2
  description: >
    Brent Runs Marathons is about the training and race experience for the Comrades Ultra Marathon
  categories:
    - Blog
  built_by: Brent Ingram
  built_by_url: https://www.brentjingram.com/
  featured: false
- title: Pedro LaTorre
  main_url: https://www.pedrolatorre.com/
  url: https://www.pedrolatorre.com/
  source_url: https://github.com/bingr001/pedro-latorre-site
  description: >
    A really awesome website built for the motivational speaker Pedro LaTorre
  categories:
    - Blog
  built_by: Brent Ingram
  built_by_url: https://www.brentjingram.com/
  featured: false
- title: Veryben
  main_url: https://veryben.com/
  url: https://veryben.com/
  description: >
    be water my friend
  categories:
    - Blog
  built_by: anikijiang
  built_by_url: https://twitter.com/anikijiang
  featured: false
- title: kentarom's portfolio
  main_url: https://kentarom.com/
  url: https://kentarom.com/
  source_url: https://github.com/kentaro-m/portfolio-gatsby
  description: >
    The portfolio of kentarom, frontend developer. This site shows recent activities about him.
  categories:
    - Portfolio
    - Technology
    - Web Development
  built_by: kentarom
  built_by_url: https://twitter.com/_kentaro_m
  featured: false
- title: MotionThat
  main_url: "https://motionthat.com.au"
  url: "https://motionthat.com.au"
  description: >
    MotionThat was created to fill a void in Tabletop Product shooting, whereby the need for consistency, repetition and flexibility was required to eliminate the many variables and inaccuracies that slow the filming process down.
  categories:
    - Entertainment
    - Food
    - Media
    - Gallery
  built_by: Handsome Creative
  built_by_url: https://www.hellohandsome.com.au
  featured: false
- title: TEN ALPHAS
  main_url: "https://tenalphas.com.au"
  url: "https://tenalphas.com.au"
  description: >
    TEN ALPHAS is a content production company based in Sydney and Wollongong, telling stories through moving image and beautiful design.
  categories:
    - Media
    - Entertainment
    - Video
  built_by: Handsome Creative
  built_by_url: https://www.hellohandsome.com.au
  featured: false
- title: SalesGP
  main_url: "https://salesgp.io"
  url: "https://salesgp.io"
  description: >
    SalesGP is a specialist Sales and Operations partner offering expert skill-sets and decades of experience to companies entering the Australia, NZ (ANZ) and South East Asian (SEA) markets.
  categories:
    - Business
    - Marketing
    - Consulting
  built_by: Handsome Creative
  built_by_url: https://www.hellohandsome.com.au
  featured: false
- title: Source Separation Systems
  main_url: "https://sourceseparationsystems.com.au"
  url: "https://sourceseparationsystems.com.au"
  description: >
    Innovative waste diversion products, designed to connect Australians to a more sustainable world.
  categories:
    - Business
  built_by: Handsome Creative
  built_by_url: https://www.hellohandsome.com.au
- title: Fuzzy String Matching
  main_url: https://fuzzy-string-matching.netlify.com
  url: https://fuzzy-string-matching.netlify.com
  source_url: https://github.com/jdemieville/fuzzyStringMatching
  description: >
    This site is built to assess the performance of various approximate string matching algorithms aka fuzzy string searching.
  categories:
    - JavaScript
    - Learning
    - Programming
  built_by: Jennifer Demieville
  built_by_url: https://demieville-codes.herokuapp.com/portfolio
  featured: false
- title: Open Techiz
  main_url: "https://www.opentechiz.com/"
  url: "https://www.opentechiz.com/"
  featured: false
  description: >
    An agile software development company in Vietnam, providing wide range service from ecommerce development, mobile development, automation testing and cloud deployment with kubernets
  categories:
    - Web Development
    - Mobile Development
    - Technology
  built_by: Open Techiz
  built_by_url: "https://www.opentechiz.com/"
- title: Leave Me Alone
  url: https://leavemealone.app
  main_url: https://leavemealone.app
  description: >
    Leave Me Alone helps you unsubscribe from unwanted emails easily. It's built with Gatsby v2.
  categories:
    - Landing Page
    - Productivity
  built_by: James Ivings
  built_by_url: https://squarecat.io
  featured: false
- title: Oberion
  main_url: https://oberion.io
  url: https://oberion.io
  description: >
    Oberion analyzes your gaming library and gives you personal recommendations based on what you play
  categories:
    - Entertainment
    - Media
  built_by: Thomas Uta
  built_by_url: https://twitter.com/ThomasJanUta
  featured: false
- title: Lusta Hair
  url: https://www.lustahair.com
  main_url: https://www.lustahair.com
  description: >
    Luxury 100% Remy Human Hair Toppers. The perfect solution for volume, coverage and style. Online retailer based in Australia.
  categories:
    - eCommerce
  built_by: Jason Di Benedetto
  built_by_url: https://jason.dibenedetto.fyi
  featured: false
- title: Yoseph.tech
  main_url: https://www.yoseph.tech
  url: https://www.yoseph.tech/compilers
  source_url: https://github.com/radding/yoseph.tech_gatsby
  description: >
    Yoseph.tech is a personal blog centered around technology and software engineering
  categories:
    - Technology
    - Web Development
    - Open Source
  built_by: Yoseph Radding
  built_by_url: https://github.com/radding
  featured: false
- title: Really Fast Sites
  url: https://reallyfastsites.com
  main_url: https://reallyfastsites.com
  description: >
    Really Fast Sites showcases websites that have a speed score of 85 or higher on Google's Page Speed Insights for both mobile and desktop, along with some of the platforms and technologies those sites use.
  categories:
    - Web Development
    - Programming
  built_by: Peter Brady
  built_by_url: https://www.peterbrady.co.uk
  featured: false
- title: Mieke Frouws
  url: https://www.miekefrouws.nl
  main_url: https://www.miekefrouws.nl
  description: >
    Mieke Frouws is a freelance primary and secondary school theatre teacher based in the Netherlands.
  categories:
    - Freelance
    - Education
  built_by: Laurens Kling
  built_by_url: https://www.goedideemedia.nl
  featured: false
- title: Paul de Vries
  url: https://pauldevries1972.nl
  main_url: https://pauldevries1972.nl
  description: >
    Paul de Vries is founder of #DCDW and Spokesperson for Marktplaats Automotive (eBay) - Making the online automotive better!
  categories:
    - Blog
    - Business
    - Consulting
  built_by: Laurens Kling
  built_by_url: https://www.goedideemedia.nl
  featured: false
- title: The Fabulous Lifestyles 不藏私旅行煮藝
  url: https://thefabulouslifestyles.com/
  main_url: https://thefabulouslifestyles.com/
  description: >
    The Fabulous Lifestyles features content about travel and food. It offers practical travel advice that covers trip planning, logistics, and reviews on destination, resort & hotel...etc. Besides travelling, there are step-by-step homemade gourmet recipes that will appeal to everyone's taste buds.
  categories:
    - Blog
    - Food
    - Travel
  built_by: Kevin C Chen
  built_by_url: https://www.linkedin.com/in/kevincychen/
- title: Salexa - Estetica Venezolana
  url: https://peluqueriavenezolana.cl/
  main_url: https://peluqueriavenezolana.cl/
  source_url: https://github.com/enbonnet/salexa-front
  description: >
    Venezuelan beauty and hairdressing salon in Chile
  categories:
    - Marketing
    - Business
  built_by: Ender Bonnet
  built_by_url: https://enbonnet.me/
- title: Akshay Thakur's Portfolio
  main_url: https://akshaythakur.me
  url: https://akshaythakur.me
  categories:
    - Portfolio
    - Web Development
  built_by: Akshay Thakur
  built_by_url: https://akshaythakur.me
- title: Binaria
  description: >
    Digital product connecting technics & creativity.
  main_url: "https://binaria.com/en/"
  url: "https://binaria.com/en/"
  categories:
    - Web Development
    - Agency
    - Technology
    - App
    - Consulting
    - User Experience
  built_by: Binaria
  built_by_url: "https://binaria.com/"
- title: Quema Labs
  url: https://quemalabs.com/
  main_url: https://quemalabs.com/
  description: >
    WordPress themes for these modern times
  categories:
    - Blog
    - Web Development
    - WordPress
    - Portfolio
  built_by: Nico Andrade
  built_by_url: https://nicoandrade.com/
- title: Century 21 Financial
  url: https://century21financial.co.nz/
  main_url: https://century21financial.co.nz/
  description: Website for Century 21's mortgage broker and insurance broker business in New Zealand.
  categories:
    - Real Estate
    - Finance
    - Business
  built_by: Shannon Smith
  built_by_url: https://www.powerboard.co.nz/clients
  featured: false
- title: Base Backpackers
  url: https://www.stayatbase.com/
  main_url: https://www.stayatbase.com/
  description: Base Backpackers is one of Australasia's biggest youth adventure tourism brands. They are super stoked to have one of the fastest websites in the tourism industry.
  categories:
    - Travel
    - Business
  built_by: Shannon Smith
  built_by_url: https://www.powerboard.co.nz/clients
  featured: false
- title: Wealthsimple
  url: "https://www.wealthsimple.com/"
  main_url: "https://www.wealthsimple.com/en-us/"
  description: >
    The simple way to grow your money like the world's most sophisticated investors. Zero-maintenance portfolios, expert advisors and low fees.
  categories:
    - App
    - Business
    - Finance
  featured: false
- title: To Be Created
  description: >
    tbc is a London based styling agency that champions a modernised minimal aesthetic for both personal clients and brands.
  main_url: "https://to-be-created.com"
  url: "https://to-be-created.com"
  categories:
    - Web Development
    - Agency
    - Portfolio
    - Freelance
  built_by: Sam Goddard
  built_by_url: "https://samgoddard.dev/"
- title: Kosmos Platform
  main_url: https://kosmosplatform.com
  url: https://kosmosplatform.com
  description: >
    Explore the Kosmos - A new world is here, where every clinician now has the ability to improve cardiothoracic and abdominal assessment, in just a few minutes.
  categories:
    - Marketing
    - Science
    - Video
    - Landing Page
    - Healthcare
    - Technology
  built_by: Bryce Benson via Turnstyle Studio
  built_by_url: https://github.com/brycebenson
- title: B-Engaged
  url: https://b-engaged.se/
  main_url: https://b-engaged.se/
  description: >
    B-Engaged gives a clear picture of the organization and helps you implement the measures that makes difference for the employees. The results of our employee surveys are easily transformed into concrete improvement measures using AI technology.
  categories:
    - Business
    - Human Resources
  featured: false
- title: Rollbar
  url: https://rollbar.com/
  main_url: https://rollbar.com/
  description: >
    Rollbar automates error monitoring and triaging, so developers can fix errors that matter within minutes, and build software quickly and painlessly.
  categories:
    - Programming
    - Web Development
  featured: false
- title: EQX
  url: https://digitalexperience.equinox.com/
  main_url: https://digitalexperience.equinox.com/
  description: >
    The Equinox app, personalized to unlock your full potential.
  categories:
    - Sports
    - App
  featured: false
- title: WagWalking
  url: https://wagwalking.com/
  main_url: https://wagwalking.com/
  description: >
    Paws on the move
  categories:
    - App
  featured: false
- title: FirstBorn
  url: https://www.firstborn.com/
  main_url: https://www.firstborn.com/
  description: >
    We shape modern brands for a connected future.
  categories:
    - Agency
    - Design
- title: Pix4D
  url: https://www.pix4d.com
  main_url: https://www.pix4d.com
  description: >
    A unique suite of photogrammetry software for drone mapping. Capture images with our app, process on desktop or cloud and create maps and 3D models.
  categories:
    - Business
    - Productivity
    - Technology
  featured: false
- title: Bakken & Bæck
  url: https://bakkenbaeck.com
  main_url: https://bakkenbaeck.com
  description: >
    We’re Bakken & Bæck, a digital studio based in Oslo, Bonn and Amsterdam. Ambitious companies call us when they need an experienced team that can transform interesting ideas into powerful products.
  categories:
    - Agency
    - Design
    - Technology
  featured: false
- title: Figma Config
  url: https://config.figma.com/
  main_url: https://config.figma.com/
  description: A one-day conference where Figma users come together to learn from each other.
  categories:
    - Conference
    - Design
    - Event
    - Community
    - Learning
  built_by: Corey Ward
  built_by_url: "http://www.coreyward.me/"
  featured: false
- title: Anurag Hazra's Portfolio
  url: https://anuraghazra.github.io/
  main_url: https://anuraghazra.github.io/
  source_url: https://github.com/anuraghazra/anuraghazra.github.io
  description: >
    Anurag Hazra's portfolio & personal blog, Creative FrontEnd web developer from india.
  categories:
    - Portfolio
    - Blog
    - Open Source
    - JavaScript
  built_by: Anurag Hazra
  built_by_url: "https://github.com/anuraghazra"
- title: VeganWorks
  url: https://veganworks.com/
  main_url: https://veganworks.com/
  description: We make delicious vegan snack boxes.
  categories:
    - Food
- title: codesundar
  url: https://codesundar.com
  main_url: https://codesundar.com
  description: >
    Learn PhoneGap, Ionic, Flutter
  categories:
    - Education
    - Technology
    - Web Development
    - Blog
  built_by: codesundar
  built_by_url: https://codesundar.com
  featured: false
- title: Nordic Microfinance Initiative
  url: "https://www.nmimicro.no/"
  main_url: "https://www.nmimicro.no/"
  description: Nordic Microfinance Initiative's (NMI) vision is to contribute to the empowerment of poor people in developing countries and to the creation of jobs and wealth on a sustainable basis.
  featured: false
  categories:
    - Finance
    - Business
  built_by: Othermachines
  built_by_url: "https://othermachines.com"
- title: Subscribe Pro Documentation
  url: https://docs.subscribepro.com/
  main_url: https://docs.subscribepro.com/
  description: >
    Subscribe Pro is a subscription commerce solution that enables brands to quickly add subscription commerce models such as box, subscribe-and-save, autoship and similar to their existing eCommerce websites.
  categories:
    - Documentation
    - eCommerce
    - API
    - Technology
    - Web Development
  built_by: Subscribe Pro
  built_by_url: https://www.subscribepro.com/
- title: Software.com
  main_url: https://www.software.com
  url: https://www.software.com
  description: Our data platform helps developers learn from their data, increase productivity, and code smarter.
  categories:
    - Data
    - Productivity
    - Programming
  built_by: Brett Stevens, Joshua Cheng, Geoff Stevens
  built_by_url: https://github.com/swdotcom/
  featured: false
- title: WTL Studio Website Builder
  main_url: "https://wtlstudio.com/"
  url: "https://wtlstudio.com/"
  description: >
    Cloud-based, SEO focused website builder - helping local businesses and startups reach audiences faster.
  featured: false
  categories:
    - eCommerce
    - SEO
    - Business
- title: ToolsDB
  main_url: https://toolsdb.dev
  url: https://toolsdb.dev
  description: List of tools for better software development.
  featured: false
  categories:
    - Technology
    - Web Development
    - Programming
    - Productivity
- title: Eastman Strings
  url: https://www.eastmanstrings.com
  main_url: https://www.eastmanstrings.com
  description: >
    Site was built using GatsbyJS, Cosmic CMS, and Netlify.
  categories:
    - Business
    - Music
  built_by: Tekhaus
  built_by_url: https://www.tekha.us
  featured: false
- title: Lesley Lai
  main_url: https://lesleylai.info
  url: https://lesleylai.info
  source_url: https://github.com/LesleyLai/blog
  description: >
    lesleylai.info is the personal website of Lesley Lai, where he talks mainly about C++ and Computer Graphics.
  categories:
    - Blog
    - Open Source
    - Portfolio
    - Programming
    - Technology
  built_by: Lesley Lai
  built_by_url: https://github.com/LesleyLai
  featured: false
- title: Whipstitch Webwork
  url: https://www.whipstitchwebwork.com
  main_url: https://www.whipstitchwebwork.com
  description: >
    Websites for smart people.
  categories:
    - Agency
    - Web Development
  built_by: Matthew Russell
  featured: false
- title: Vandré Leal
  main_url: https://vandreleal.github.io
  url: https://vandreleal.github.io
  source_url: https://github.com/vandreleal/vandreleal.github.io
  description: >
    Portfolio of Vandré Leal.
  categories:
    - Portfolio
    - Web Development
  built_by: Vandré Leal
  built_by_url: https://vandreleal.github.io
  featured: false
- title: Tarokenlog
  url: https://taroken.dev/
  main_url: https://taroken.dev/
  description: >
    Blog and Gallery
  categories:
    - Blog
    - Portfolio
    - Web Development
    - Photography
  built_by: Kentaro Koga
  built_by_url: https://twitter.com/kentaro_koga
  featured: false
- title: OwlyPixel Blog
  main_url: https://owlypixel.com
  url: https://owlypixel.com
  description: >
    Notes and tutorials on coding, web development, design and other stuff.
  categories:
    - Web Development
    - Blog
    - Education
  built_by: Owlypixel
  built_by_url: https://twitter.com/owlypixel
  featured: false
- title: talkoverflow
  main_url: https://talkoverflow.com
  url: https://talkoverflow.com
  description: Blog on software engineering built with Gatsby themes and theme-ui
  categories:
    - Blog
    - Web Development
    - Technology
  built_by: Patryk Jeziorowski
  built_by_url: https://twitter.com/pjeziorowski
- title: HISTORYTalks
  main_url: https://www.history-talks.com/
  url: https://www.history-talks.com/
  description: Built using Gatsby, JSS and Contentful
  categories:
    - Conference
    - Media
  built_by: A+E Networks
  built_by_url: https://www.aenetworks.com/
- title: HISTORYCon
  main_url: https://www.historycon.com/
  url: https://www.historycon.com/
  description: Built using Gatsby, JSS and Contentful
  categories:
    - Conference
    - Media
  built_by: A+E Networks
  built_by_url: https://www.aenetworks.com/
- title: Kölliker Immobilien
  url: https://koelliker-immobilien.ch/
  main_url: https://koelliker-immobilien.ch/
  description: >
    Built using Gatsby, Netlify and Contentful
  categories:
    - Real Estate
    - Marketing
  built_by: Matthias Gemperli
  built_by_url: https://matthiasgemperli.ch
- title: Lessmess Agency website
  url: https://lessmess.agency/
  main_url: https://lessmess.agency/
  description: >
    Website of Lessmess Agency
  categories:
    - Agency
    - Web Development
  built_by: Ilya Lesik
  built_by_url: https://github.com/ilyalesik
- title: Ezekiel Ekunola Portfolio
  main_url: http://ezekielekunola.com/
  url: http://ezekielekunola.com/
  description: Built using Gatsby, Styled-Components
  categories:
    - Web Development
    - Portfolio
  built_by: Ezekiel Ekunola
  built_by_url: https://github.com/easybuoy/
  featured: false
- title: Gearbox Development
  main_url: https://gearboxbuilt.com
  url: https://gearboxbuilt.com/?no-load-in
  description: >
    Gearbox is a performance website development & optimization company based out of Canada. Built using Gatsby/WordPress.
  categories:
    - Agency
    - Web Development
    - WordPress
    - Portfolio
    - Programming
    - Technology
    - Business
  built_by: Gearbox Development
  built_by_url: https://gearboxbuilt.com
  featured: false
- title: UXWorks
  main_url: https://uxworks.org
  url: https://uxworks.org
  description: Built with Gatsby, Netlify and Markdown
  categories:
    - Web Development
    - Blog
  built_by: Amrish Kushwaha
  built_by_url: https://github.com/isamrish
  featured: false
- title: Jarod Peachey
  main_url: https://jarodpeachey.netlify.com
  url: https://jarodpeachey.netlify.com
  source_url: https://github.com/jarodpeachey/portfolio
  description: >
    Jarod Peachey is a front-end developer focused on building modern and fast websites for everyone.
  categories:
    - Blog
    - JavaScript
    - Mobile Development
    - Portfolio
  built_by: Jarod Peachey
  built_by_url: https://github.com/jarodpeachey
  featured: false
- title: Thomas Maximini
  main_url: https://www.thomasmaximini.com/
  url: https://www.thomasmaximini.com/
  source_url: https://github.com/tmaximini/maxi.io
  description: >
    Thomas Maximini is a full stack web developer from Germany
  categories:
    - Blog
    - JavaScript
    - Photography
    - Portfolio
    - Web Development
  built_by: Thomas Maximini
  built_by_url: https://github.com/tmaximini
  featured: false
- title: Aretha Iskandar
  main_url: https://arethaiskandar.com/
  url: https://arethaiskandar.com/
  source_url: https://github.com/tmaximini/arethaiskandar.com
  description: >
    Aretha Iskandar is a Jazz and Soul Singer / Songwriter from Paris
  categories:
    - Music
  built_by: Thomas Maximini
  built_by_url: https://github.com/tmaximini
  featured: false
- title: Harshil Shah
  url: https://harshil.net
  main_url: https://harshil.net
  description: >
    Harshil Shah is an iOS engineer from Mumbai, India
  categories:
    - Blog
    - Mobile Development
  built_by: Harshil Shah
  built_by_url: https://twitter.com/_HarshilShah
  featured: false
- title: Code Examples
  url: https://codeexamples.dev/
  main_url: https://codeexamples.dev/
  description: >
    Examples about various programming languages like JavaScript, Python, Rust, Angular, React, Vue.js etc.
  categories:
    - Blog
    - Education
    - Programming
    - Web Development
  built_by: Sai gowtham
  built_by_url: https://twitter.com/saigowthamr
  featured: false
- title: Samir Mujanovic
  main_url: https://www.samirmujanovic.com/
  url: https://www.samirmujanovic.com/
  description: >
    I'm a Frontend Developer with 3 years of experience. I describe myself as a developer who loves coding, open-source and web platform.
  categories:
    - Portfolio
    - Web Development
    - Design
  built_by: Samir Mujanovic
  built_by_url: https://github.com/sameerrM
- title: Yearlyglot - Fluent Every Year
  url: https://www.yearlyglot.com/blog
  main_url: https://www.yearlyglot.com
  description: >
    A popular blog on languages, second language acquisition and polyglottery.
  categories:
    - Blog
    - Education
    - Learning
    - Travel
  built_by: Donovan Nagel
  built_by_url: https://www.donovannagel.com
  featured: false
- title: Bearer - API Monitoring & Protection for your app
  url: https://www.bearer.sh/
  main_url: https://www.bearer.sh/
  description: >
    Bearer helps developers monitor API usage in real-time, protect their app against API limits and failures, and integrate APIs faster.
  categories:
    - API
    - Technology
    - Web Development
    - Open Source
  built_by: Bearer
  featured: false
- title: 8fit.com
  url: https://8fit.com/
  main_url: https://8fit.com/
  description: >
    Get personalized workouts, custom meal plans, and nutrition guidance, right in the palm of your hand. Prioritize progress over perfection with the 8fit app!
  categories:
    - App
    - Food
    - Sports
  featured: false
- title: Dispel - Remote Access for Industrial Control Systems
  url: https://dispel.io
  main_url: https://dispel.io
  description: >
    Dispel provides secure, moving target defense networks through which your teams can remotely access industrial control systems in seconds, replacing static-defense products that take 5 to 15 minutes to work through.
  categories:
    - Business
    - Technology
    - Security
  built_by: Anton Aberg
  built_by_url: https://github.com/aaaberg
  featured: false
- title: Geothermal Heat Pump DIY Project
  url: https://diyheatpump.net/
  main_url: https://diyheatpump.net/
  description: Personal project by Yuriy Logvin that demonstrates how you can switch to heating with electricity at a minimal cost. The goal here is to show that everyone can build a geothermal heat pump and start saving money.
  categories:
    - Blog
    - Education
    - Technology
  built_by: Yuriy Logvin
  built_by_url: https://powerwatcher.net
- title: Catalyst Network - Cryptocurrency
  url: https://www.cryptocatalyst.net/
  main_url: https://www.cryptocatalyst.net/
  source_url: https://github.com/n8tb1t/gatsby-starter-cryptocurrency
  description: >
    An All-in-One solution for Modern Transactions.
  categories:
    - Business
    - Technology
  built_by: n8tb1t
  built_by_url: https://github.com/n8tb1t/
  featured: false
- title: SaoBear's-Blog
  main_url: https://saobear.xyz/
  url: https://saobear.xyz/
  source_url: https://github.com/PiccoloYu/SaoBear-is-Blog
  featured: false
  categories:
    - Blog
    - Web Development
- title: Rumaan Khalander - Portfolio
  url: https://www.rumaan.me/
  main_url: https://www.rumaan.me/
  description: >
    Rumaan Khalander is a Full-Stack Dev from Bengaluru who loves to develop for mobile and web.
  categories:
    - Portfolio
  built_by: rumaan
  built_by_url: https://github.com/rumaan/
  featured: false
- title: DigiGov
  main_url: https://digigov.grnet.gr/
  url: https://digigov.grnet.gr/
  description: >
    DigiGov is an initiative for the Digital Transformation of the Greek Public Sector
  categories:
    - Government
  built_by: GRNET
  built_by_url: https://grnet.gr/
  featured: false
- title: Zeek Interactive
  main_url: https://zeek.com
  url: https://zeek.com
  description: >
    Business site for Zeek Interactive. Using WordPress as a data store via the WPGraphQL plugin.
  categories:
    - Blog
    - Web Development
    - Mobile Development
    - WordPress
    - Agency
    - Business
  built_by: Zeek Interactive
  built_by_url: https://zeek.com
  featured: false
- title: Bare Advertising & Communications
  url: https://bare.ca/
  main_url: https://bare.ca/
  description: >
    Bare is a full-service branding and production agency in Vancouver BC with deep experience in digital/traditional communications and strategy. We specialize in building headless WordPress sites with Gatsby.
  categories:
    - WordPress
    - Agency
    - Business
  built_by: Bare Advertising & Communications
  built_by_url: https://www.bare.ca/
  featured: false
- title: The Decking Superstore
  url: https://www.thedeckingsuperstore.com/
  main_url: https://www.thedeckingsuperstore.com/
  description: >
    One of Northern California's largest outdoor decking and siding providers.
  categories:
    - WordPress
    - Business
  built_by: Bare Advertising & Communications
  built_by_url: https://www.bare.ca/
  featured: false
- title: Precision Cedar Products
  url: https://www.precisioncedar.com/
  main_url: https://www.precisioncedar.com/
  description: >
    Western Red Cedar Distributor in Vancouver Canada.
  categories:
    - WordPress
    - Business
  built_by: Bare Advertising & Communications
  built_by_url: https://www.bare.ca/
  featured: false
- title: Circle Restoration
  url: https://www.circlerestoration.com/
  main_url: https://www.circlerestoration.com/
  description: >
    Restoration Services Provider in Vancouver Canada.
  categories:
    - WordPress
    - Business
  built_by: Bare Advertising & Communications
  built_by_url: https://www.bare.ca/
  featured: false
- title: ALS Rally
  url: https://www.alsrally.com/
  main_url: https://www.alsrally.com/
  description: >
    Non profit fundraiser for ALS Research.
  categories:
    - WordPress
    - Nonprofit
    - Event
  built_by: Bare Advertising & Communications
  built_by_url: https://www.bare.ca/
  featured: false
- title: Vancouver Welsh Men's Choir
  url: https://vancouverchoir.ca/
  main_url: https://vancouverchoir.ca/
  description: >
    Vancouver Welsh Men's Choir website for upcoming shows, ticket purchases and online merchandise.
  categories:
    - WordPress
    - Entertainment
    - Event
    - eCommerce
  built_by: Bare Advertising & Communications
  built_by_url: https://www.bare.ca/
  featured: false
- title: Paul Scanlon - Blog
  main_url: https://paulie.dev/
  url: https://paulie.dev/
  source_url: https://github.com/PaulieScanlon/paulie-dev-2019
  description: >
    I'm a React UI developer / UX Engineer. React, GatsbyJs, JavaScript, TypeScript/Flow, StyledComponents, Storybook, TDD (Jest/Enzyme) and a tiny bit of Node.js.
  categories:
    - Blog
    - Web Development
  built_by: Paul Scanlon
  built_by_url: http://www.pauliescanlon.io
  featured: false
- title: EF Design
  main_url: https://ef.design
  url: https://ef.design
  description: >
    Home of everything creative, digital and brand at EF.
  featured: false
  categories:
    - Marketing
    - Design
  built_by: João Matos (Global Creative Studio - Education First)
- title: Codica
  main_url: https://www.codica.com/
  url: https://www.codica.com/
  description: >
    We help startups and established brands with JAMStack, Progressive Web Apps and Marketplaces development.
  categories:
    - Agency
    - Web Development
  built_by: Codica
  built_by_url: https://www.codica.com/
- title: Bhavani Ravi's Portfolio
  url: https://bhavaniravi.com
  main_url: https://bhavaniravi.com
  description: >
    Showcase of Bhavani Ravi's skillset and blogs
  categories:
    - Blog
    - Portfolio
  built_by: Bhavani Ravi
  built_by_url: https://twitter.com/geeky_bhavani
- title: Kotoriyama
  main_url: https://kotoriyama.com/
  url: https://kotoriyama.com/
  description: >
    Japanese Indie Game Creator.
  featured: false
  categories:
    - App
    - Entertainment
    - Mobile Development
  built_by: Motoyoshi Shiine (Kotoriyama)
- title: PWA Shields
  url: https://www.pwa-shields.com
  main_url: https://www.pwa-shields.com
  source_url: https://github.com/richardtaylordawson/pwa-shields
  description: >
    Personalize your app's README with custom, fun, PWA shields in SVG
  categories:
    - Documentation
    - App
    - API
  built_by: Richard Taylor Dawson
  built_by_url: https://richardtaylordawson.com
- title: Zatsuzen
  url: https://zatsuzen.com
  main_url: https://zatsuzen.com
  description: >
    Web developer's portfolio
  categories:
    - Portfolio
  built_by: Akane
  built_by_url: https://twitter.com/akanewz
  featured: false
- title: Reeemoter
  description: >-
    Join thousands of developers from everywhere and access to job
    offers from hundreds of companies worldwide right
    at your inbox for free.
  main_url: "https://reeemoter.com/"
  url: "https://reeemoter.com/"
  featured: false
  categories:
    - Technology
    - Web Development
  built_by: Ramón Chancay
  built_by_url: "https://ramonchancay.me/"
- title: Ananya Neogi
  main_url: https://ananyaneogi.com
  url: https://ananyaneogi.com
  description: >
    Showcases Ananya's work as a frontend developer and comprises of a collection of written articles on web development, programming and, user experience.
  categories:
    - Portfolio
    - Blog
  built_by: Ananya Neogi
  built_by_url: https://ananyaneogi.com
- title: webman.pro
  main_url: https://webman.pro/
  url: https://webman.pro/
  description: >
    webman.pro is an awesome portfolio and technical blog where
    professional Front End engineer Dmytro Chumak shares his thoughts
    and experience to inspire other developers.
  featured: false
  categories:
    - Blog
    - Web Development
    - JavaScript
  built_by: Dmytro Chumak
  built_by_url: https://github.com/wwwebman
- title: borderless
  url: https://junhobaik.github.io
  main_url: https://junhobaik.github.io
  source_url: https://github.com/junhobaik/junhobaik.github.io/tree/develop
  description: >
    Junho Baik's Development Blog
  categories:
    - Blog
    - Web Development
  built_by: Junho Baik
  built_by_url: https://github.com/junhobaik
  featured: false
- title: React Resume Generator
  main_url: https://nimahkh.github.io/nima_habibkhoda
  url: https://nimahkh.github.io/nima_habibkhoda
  source_url: https://github.com/nimahkh/resume_generator
  description: >
    The resume generator is a project to create your own resume web page easily with Gatsby.
  categories:
    - Portfolio
  built_by: Nima Habibkhoda
  featured: false
- title: Thomas Wang's Blog
  main_url: "https://www.thomaswang.io"
  url: "https://www.thomaswang.io"
  description: >-
    Technical blog by Thomas Wang
  built_by: Thomas Wang
  built_by_url: https://github.com/thomaswang
  featured: false
  categories:
    - Blog
    - Web Development
- title: Engleezi
  main_url: "https://www.myengleezi.com"
  url: "https://myengleezi.com/teachers/"
  description: >-
    Affordable, accessible and fun, Engleezi is an English tutoring service that aims to make your child a better and more fluent English speaker. Our unique online approach gets your children learning English one-on-one from a native English teacher from the comfort of your home.
  built_by: Suleiman Mayow
  built_by_url: https://github.com/sullom101
  featured: false
  categories:
    - Education
    - Learning
    - Technology
- title: The Rebigulator
  main_url: "https://www.rebigulator.org/"
  source_url: "https://github.com/Me4502/Rebigulator/"
  url: "https://rebigulator.org/"
  description: A quote-based via game powered by Frinkiac
  built_by: Matthew Miller
  built_by_url: https://matthewmiller.dev/
  featured: false
  categories:
    - Open Source
    - Entertainment
    - App
- title: madewithlove
  main_url: https://www.madewithlove.be
  url: https://www.madewithlove.be
  description: >-
    We build digital products and create the teams around them. We can help with software engineering, product management, managing technical teams, audits and technical consulting.
  built_by: madewithlove
  built_by_url: https://www.madewithlove.be
  featured: false
  categories:
    - Web Development
    - Blog
    - Agency
    - Business
- title: Sprucehill
  url: https://sprucehill.ca/
  main_url: https://sprucehill.ca/
  description: >
    Sprucehill is a North Vancouver based custom home builder and renovator.
  categories:
    - WordPress
    - Business
  built_by: Bare Advertising & Communications
  built_by_url: https://www.bare.ca/
  featured: false
- title: Nathaniel Ryan Mathew
  url: https://nathanielmathew.me
  main_url: https://nathanielmathew.me
  source_url: https://github.com/nathanielmathew/MyPortfolio
  description: >
    A personal online Portfolio built using GatsbyJS, that showcases Achievements, Projects and Additional information.
  categories:
    - Portfolio
    - Open Source
    - Blog
  built_by: Nathaniel Ryan Mathew
  built_by_url: https://github.com/nathanielmathew
  featured: false
- title: Kanazawa.js Community Page
  main_url: https://kanazawajs.now.sh/
  url: https://kanazawajs.now.sh/
  source_url: https://github.com/kanazawa-js/community-page
  description: >
    Kanazawa.js is a local community for the JSer around Kanazawa to share knowledge about JavaScript.
  categories:
    - Community
    - Programming
    - Web Development
  built_by: Kanazawa.js
  built_by_url: https://twitter.com/knzw_js
  featured: false
- title: monica*dev
  url: https://www.aboutmonica.com/
  main_url: https://www.aboutmonica.com/
  description: >
    Personal site for Monica Powell, a software engineer who is passionate about making open-source more accessible and building community, online & offline.
  categories:
    - Web Development
    - Blog
    - Programming
    - Portfolio
  built_by: Monica Powell
  built_by_url: https://www.aboutmonica.com/
  featured: false
- title: Shivam Sinha
  url: https://www.helloshivam.com/
  main_url: https://www.helloshivam.com/
  description: >
    Portfolio of Shivam Sinha, Graphic Designer and Creative Coder based in New York.
  categories:
    - Portfolio
  built_by: Shivam Sinha
  built_by_url: https://www.helloshivam.com/
  featured: false
- title: Brianna Sharpe - Writer
  main_url: https://www.briannasharpe.com/
  url: https://www.briannasharpe.com/
  source_url: https://github.com/ehowey/briannasharpe
  description: >
    Brianna Sharpe is an Alberta, Canada based freelance writer and journalist focused on health, LGBTQ2S+, parenting, and the environment.
  categories:
    - Portfolio
    - Media
  built_by: Eric Howey
  built_by_url: https://www.erichowey.dev/
  featured: false
- title: Eric Howey Web Development
  main_url: https://www.erichowey.dev/
  url: https://www.erichowey.dev/
  source_url: https://github.com/ehowey/erichoweydev
  description: >
    Personal website and blog for Eric Howey. I am a freelance web developer based in Alberta, Canada specializing in Gatsby, React, WordPress and Theme-UI.
  categories:
    - Portfolio
    - Web Development
    - Freelance
    - Blog
  built_by: Eric Howey
  built_by_url: https://www.erichowey.dev/
- title: Solfej Chord Search
  url: https://www.solfej.io/chords
  main_url: https://www.solfej.io/chords
  description: >
    Solfej Chord Search helps you master every chord imaginable. It shows you notes, intervals, guitar and piano fingerings for 1000s of chords.
  categories:
    - Education
    - Music
  built_by: Shayan Javadi
  built_by_url: https://www.instagram.com/shawnjavadi/
- title: a+ Saúde
  url: https://www.amaissaude.com.br/
  main_url: https://www.amaissaude.com.br/
  description: >
    An even better experience in using health services.
  categories:
    - Healthcare
    - Marketing
    - Blog
  built_by: Grupo Fleury
  built_by_url: http://www.grupofleury.com.br/
  featured: false
- title: Mallikarjun Katakol Photography
  main_url: https://mallik.in
  url: https://mallik.in
  built_by: Arvind Kumar
  built_by_url: "https://arvind.io/"
  description: >
    Mallikarjun Katakol is an Advertising, Architecture, Editorial, Fashion and Lifestyle Photographer based in Bangalore, India.
    Shoots Corporate & Business headshots, Portfolios for Models and Actors, Documents Projects for Architects, Fashion & Interior Designers
  featured: false
  categories:
    - Gallery
    - Photography
    - Portfolio
- title: gatsby-animate-blog
  url: https://gatsby-animate-blog.luffyzh.now.sh/
  main_url: https://gatsby-animate-blog.luffyzh.now.sh/home
  source_url: https://github.com/luffyZh/gatsby-animate-blog
  description: >
    A simple && cool blog site starter kit by Gatsby.
  categories:
    - Blog
    - Open Source
    - Web Development
  built_by: luffyZh
  built_by_url: https://github.com/luffyZh
  featured: false
- title: LBI Financial
  main_url: https://lbifinancial.com/
  url: https://lbifinancial.com/
  description: >
    We help individuals and businesses with life insurance, disability, long-term care and annuities.
  categories:
    - Business
    - Consulting
    - Finance
  built_by: Pagepro
  built_by_url: https://pagepro.co
  featured: false
- title: GIS-Netzwerk
  url: https://www.gis-netzwerk.com/
  main_url: https://www.gis-netzwerk.com/
  description: >
    Geoinformatik, GIS, Web-Development.
  categories:
    - Blog
    - Data
    - Technology
  built_by: Max Dietrich
  built_by_url: https://www.gis-netzwerk.com/
  featured: false
- title: Hand in Hand Preschool
  url: https://handinhand-preschool.com/
  main_url: https://handinhand-preschool.com/
  description: >
    Hand in Hand Preschool is a preschool located in Geneva, IL.
  categories:
    - Education
    - Business
  built_by: ccalamos
  built_by_url: https://github.com/ccalamos
  featured: false
- title: Krishna Gopinath
  main_url: https://krishnagopinath.me
  url: https://krishnagopinath.me
  source_url: https://github.com/krishnagopinath/website
  description: >
    Website of Krishna Gopinath, software engineer and budding teacher.
  categories:
    - Portfolio
  built_by: Krishna Gopinath
  built_by_url: https://twitter.com/krishwader
  featured: false
- title: Curology
  main_url: https://curology.com
  url: https://curology.com
  description: >
    Curology's mission is to make effective skincare accessible to everyone. We provide customized prescription skincare for our acne and anti-aging patients.
  categories:
    - Healthcare
    - Community
    - Landing Page
  built_by: Curology
  built_by_url: https://curology.com
- title: labelmake.jp
  main_url: https://labelmake.jp/
  url: https://labelmake.jp/
  description: >
    Web Application of Variable Data Printing and Blog.
  categories:
    - App
    - Data
    - Blog
  built_by: hand-dot
  built_by_url: https://twitter.com/hand_dot
  featured: false
- title: Personal website of Maarten Afink
  main_url: https://www.maarten.im/
  url: https://www.maarten.im/
  source_url: https://github.com/maartenafink/personal-website
  description: >
    Personal website of Maarten Afink, digital product designer.
  categories:
    - Portfolio
    - Open Source
    - Blog
    - Music
    - Design
- title: Adam Bowen
  main_url: https://adamcbowen.com/
  url: https://adamcbowen.com/
  source_url: https://github.com/bowenac/my-website
  description: >
    Personal website for Adam Bowen. I am a freelance web developer based in Tacoma, WA specializing in WordPress, Craft CMS, plus a lot more and recently fell in love with Gatsby.
  categories:
    - Portfolio
    - Web Development
    - Freelance
  built_by: Adam Bowen
  built_by_url: https://adamcbowen.com
  featured: false
- title: tqCoders
  main_url: https://tqcoders.com
  url: https://tqcoders.com
  description: >
    tqCoders is a software development company that focuses on the development of the most advanced websites and mobile apps. We use the most advanced technologies to make websites blazing fast, SEO-friendly and responsive for each screen resolution.
  categories:
    - Web Development
    - Mobile Development
    - SEO
    - Design
    - Programming
    - Technology
    - Business
  built_by: tqCoders
  built_by_url: https://tqcoders.com
  featured: false
- title: ErudiCAT
  main_url: https://www.erudicat.com
  url: https://www.erudicat.com
  description: >
    ErudiCAT is an educational platform created to help PMP certification candidates to prepare for the exam. There are hundreds of sample questions and PMP mock exam.
  categories:
    - Education
    - Web Development
    - Learning
  built_by: tqCoders
  built_by_url: https://tqcoders.com
  featured: false
- title: Qri.io Website and Docs
  main_url: https://qri.io
  url: https://qri.io/docs
  source_url: https://github.com/qri-io/website
  description: >
    Website and Documentation for Qri, an open source version control system for datasets
  categories:
    - Open Source
    - Community
    - Data
    - Technology
  built_by: Qri, Inc.
  built_by_url: https://qri.io
  featured: false
- title: Jellypepper
  main_url: https://jellypepper.com/
  url: https://jellypepper.com/
  description: >
    Award-winning creative studio for disrupters. We design and build beautiful brands, apps, websites and videos for startups and tech companies.
  categories:
    - Portfolio
    - Agency
  built_by: Jellypepper
  built_by_url: https://jellypepper.com/
- title: Miyamado Jinja
  main_url: https://www.miyamadojinja.com
  url: https://www.miyamadojinja.com
  description: >
    Miyamado Jinja is a Japanses Shinto Shrine in Yokkaichi, Mie, Japan.
  categories:
    - Nonprofit
    - Travel
  built_by: mnishiguchi
  built_by_url: https://mnishiguchi.com
  featured: false
- title: Hear This Idea
  main_url: https://hearthisidea.com
  url: https://hearthisidea.com/episodes/victoria
  source_url: https://github.com/finmoorhouse/podcast
  description: >
    A podcast showcasing new thinking from top academics.
  categories:
    - Podcast
    - Open Source
  built_by: Fin Moorhouse
  built_by_url: https://finmoorhouse.com
  featured: false
- title: Calisthenics Skills
  main_url: https://www.calisthenicsskills.com
  url: https://www.calisthenicsskills.com
  description: >
    A beautiful fitness progress tracker built on Gatsby.
  categories:
    - Sports
  built_by: Andrico Karoulla
  built_by_url: https://andri.co
  featured: false
- title: AutoloadIT
  main_url: https://autoloadit.com/
  url: https://autoloadit.com/
  description: >
    The world's leading Enterprise Automotive imaging solution
  categories:
    - Business
    - Landing Page
  built_by: Pagepro
  built_by_url: https://pagepro.co
  featured: false
- title: Tools of Golf
  main_url: https://toolsof.golf
  url: https://toolsof.golf/titleist-915-d2-driver
  description: >
    Tools of Golf is a community dedicated to golf nerds and gear heads.
  categories:
    - Sports
    - Data
    - Documentation
  built_by: Peter Hironaka
  built_by_url: https://peterhironaka.com
  featured: false
- title: sung.codes
  main_url: https://sung.codes/
  source_url: https://github.com/dance2die/sung.codes
  url: https://sung.codes/
  description: >
    Blog by Sung M. Kim (a.k.a. dance2die)
  categories:
    - Blog
    - Landing Page
  built_by: Sung M. Kim
  built_by_url: https://github.com/dance2die
  featured: false
- title: Choose Tap
  main_url: https://www.choosetap.com.au/
  url: https://www.choosetap.com.au/
  featured: false
  description: >
    Choose Tap aims to improve the health and wellbeing of communities and the environment by promoting tap water as the best choice of hydration for all Australians.
  built_by: Hardhat
  built_by_url: https://www.hardhat.com.au
  categories:
    - Nonprofit
    - Community
- title: Akash Rajpurohit
  main_url: https://akashwho.codes/
  url: https://akashwho.codes/
  description: >
    Personal portfolio website of Akash Rajpurohit made using Gatsby v2, where I  write short blogs related to software development and share my experiences.
  categories:
    - Portfolio
    - Blog
  built_by: Akash Rajpurohit
  built_by_url: https://github.com/AkashRajpurohit
  featured: false
- title: See Kids Dream
  url: "https://seekidsdream.org/"
  main_url: "https://seekidsdream.org/"
  description: >
    A not-for-profit organization dedicated to empower youth with the skills, motivation and confidence.
  categories:
    - Nonprofit
    - Education
    - Learning
  built_by: CapTech Consulting
  built_by_url: https://www.captechconsulting.com/
  featured: false
- title: Locale Central
  url: https://localecentral.io/
  main_url: https://localecentral.io/
  description: >
    Locale Central is a web & mobile data collection app that makes it easy to record accurate data out on the field.
  categories:
    - Technology
  built_by: KiwiSprout
  built_by_url: https://kiwisprout.nz/
  featured: false
- title: Cathy O'Shea
  url: https://cathyoshea.co.nz/
  main_url: https://cathyoshea.co.nz/
  categories:
    - Portfolio
    - Real Estate
  built_by: KiwiSprout
  built_by_url: https://kiwisprout.nz/
  featured: false
- title: DG Recruit
  url: https://dgrecruit.com
  main_url: https://dgrecruit.com
  description: >
    DG Recruit is a NYC recruitment agency
  categories:
    - Agency
    - WordPress
  built_by: Waverly Lab
  built_by_url: https://waverlylab.com
  featured: false
- title: Smile
  url: https://reasontosmile.com
  main_url: https://reasontosmile.com
  description: >
    Smile is an online store for buying CBD products that keep you balanced and happy
  categories:
    - eCommerce
    - WordPress
  built_by: Waverly Lab
  built_by_url: https://waverlylab.com
- title: Bold Oak Design
  url: https://boldoak.design/
  main_url: https://boldoak.design/
  description: >
    A Milwaukee-based web design and development studio.
  categories:
    - Blog
    - Business
    - Freelance
    - Portfolio
    - Programming
    - Technology
    - Web Development
  featured: false
- title: Lydia Rose Eiche
  url: https://lydiaroseeiche.com/
  main_url: https://lydiaroseeiche.com/
  description: >
    Lydia Rose Eiche is a soprano, opera singer, and actress based in Milwaukee.
  categories:
    - Music
    - Portfolio
  built_by: Bold Oak Design
  built_by_url: https://boldoak.design/
  featured: false
- title: Chris Otto
  url: https://chrisotto.dev/
  main_url: https://chrisotto.dev/
  source_url: https://github.com/chrisotto6/chrisottodev
  description: >
    Blog, portfolio and website for Chris Otto.
  categories:
    - Blog
    - JavaScript
    - Landing Page
    - Portfolio
    - Programming
    - Technology
    - Web Development
  built_by: Chris Otto
  built_by_url: https://github.com/chrisotto6
  featured: false
- title: Roboto Studio
  url: https://roboto.studio
  main_url: https://roboto.studio
  description: >
    Faster than a speeding bullet Website Development based in sunny old Nottingham
  categories:
    - Agency
    - Blog
    - Business
    - Design
    - Featured
    - Freelance
    - Web Development
  featured: true
<<<<<<< HEAD
- title: Villa Gatsby
  description: >
    App Design & web development with Gatsby
  main_url: "https://villaruralpaquete.com/"
  url: "https://villaruralpaquete.com/"
  categories:
    - Agency
    - Design
    - Web Development
  built_by: App Design
  built_by_url: "https://appdesign.dev/"
  featured: true
=======
- title: Viraj Chavan | Full Stack Software Engineer
  url: http://virajc.tech
  main_url: http://virajc.tech
  source_url: https://github.com/virajvchavan/portfolio
  description: >
    Portfolio and blog of a full stack software engineer from India
  categories:
    - Portfolio
    - Blog
    - Web Development
  built_by: Viraj V Chavan
  built_by_url: https://twitter.com/VirajVChavan
  featured: false
>>>>>>> 33a7bca6
<|MERGE_RESOLUTION|>--- conflicted
+++ resolved
@@ -9625,7 +9625,6 @@
     - Freelance
     - Web Development
   featured: true
-<<<<<<< HEAD
 - title: Villa Gatsby
   description: >
     App Design & web development with Gatsby
@@ -9638,7 +9637,6 @@
   built_by: App Design
   built_by_url: "https://appdesign.dev/"
   featured: true
-=======
 - title: Viraj Chavan | Full Stack Software Engineer
   url: http://virajc.tech
   main_url: http://virajc.tech
@@ -9651,5 +9649,4 @@
     - Web Development
   built_by: Viraj V Chavan
   built_by_url: https://twitter.com/VirajVChavan
-  featured: false
->>>>>>> 33a7bca6
+  featured: false