--- conflicted
+++ resolved
@@ -9,17 +9,12 @@
   display: flex;
   height: ${p => p.theme.sizes.bannerHeight};
   overflow-x: auto;
-<<<<<<< HEAD
   mask-image: ${p =>
     `linear-gradient(to right, transparent, ${
       p.theme.colors.banner.background
     } ${p.theme.space[6]}, ${
       p.theme.colors.banner.background
     } 96%, transparent)`};
-=======
-  mask-image: ${props =>
-    `linear-gradient(to right, transparent, ${props.theme.colors.purple[90]} ${props.theme.space[6]}, ${props.theme.colors.purple[90]} 96%, transparent)`};
->>>>>>> dd222d54
 `
 
 const Content = styled(`div`)`
